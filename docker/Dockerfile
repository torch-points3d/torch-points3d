FROM ubuntu:bionic

# Avoid warnings by switching to noninteractive
ENV DEBIAN_FRONTEND=noninteractive

<<<<<<< HEAD
COPY install_system.sh install_system.sh 
RUN bash install_system.sh 

COPY install_python.sh install_python.sh 
RUN bash install_python.sh cpu
=======
RUN apt-get update \
    && apt-get install -y --fix-missing --no-install-recommends\
    libffi-dev libssl-dev build-essential libopenblas-dev libsparsehash-dev\
    python3-pip python3-dev python3-venv python3-setuptools\
    git iproute2 procps lsb-release \
    libsm6 libxext6 libxrender-dev \
    && apt-get clean \
    && rm -rf /var/lib/apt/lists/*

RUN python3 -m pip install -U pip \
    && python3 -m pip install -U pip \
    && pip3 install setuptools>=41.0.0 \
    && pip3 install torch==1.6.0+cpu torchvision==0.7.0+cpu -f https://download.pytorch.org/whl/torch_stable.html \
    && pip3 install MinkowskiEngine==v0.4.3 \
    && pip3 install --upgrade git+https://github.com/mit-han-lab/torchsparse.git \
    && rm -rf /root/.cache
>>>>>>> b0be66cf

ARG MODEL=""
ENV WORKDIR=/dpb
ENV MODEL_PATH=$WORKDIR/$MODEL

WORKDIR $WORKDIR

COPY pyproject.toml pyproject.toml
COPY torch_points3d/__init__.py torch_points3d/__init__.py
COPY README.md README.md
RUN pip3 install . && rm -rf /root/.cache

COPY . .

# Setup location of model for forward inference
RUN sed -i "/checkpoint_dir:/c\checkpoint_dir: $WORKDIR" forward_scripts/conf/config.yaml
RUN model_name=$(echo "$MODEL" | cut -f 1 -d '.') && sed -i "/model_name:/c\model_name: $model_name" forward_scripts/conf/config.yaml<|MERGE_RESOLUTION|>--- conflicted
+++ resolved
@@ -3,30 +3,11 @@
 # Avoid warnings by switching to noninteractive
 ENV DEBIAN_FRONTEND=noninteractive
 
-<<<<<<< HEAD
-COPY install_system.sh install_system.sh 
-RUN bash install_system.sh 
+COPY install_system.sh install_system.sh
+RUN bash install_system.sh
 
-COPY install_python.sh install_python.sh 
+COPY install_python.sh install_python.sh
 RUN bash install_python.sh cpu
-=======
-RUN apt-get update \
-    && apt-get install -y --fix-missing --no-install-recommends\
-    libffi-dev libssl-dev build-essential libopenblas-dev libsparsehash-dev\
-    python3-pip python3-dev python3-venv python3-setuptools\
-    git iproute2 procps lsb-release \
-    libsm6 libxext6 libxrender-dev \
-    && apt-get clean \
-    && rm -rf /var/lib/apt/lists/*
-
-RUN python3 -m pip install -U pip \
-    && python3 -m pip install -U pip \
-    && pip3 install setuptools>=41.0.0 \
-    && pip3 install torch==1.6.0+cpu torchvision==0.7.0+cpu -f https://download.pytorch.org/whl/torch_stable.html \
-    && pip3 install MinkowskiEngine==v0.4.3 \
-    && pip3 install --upgrade git+https://github.com/mit-han-lab/torchsparse.git \
-    && rm -rf /root/.cache
->>>>>>> b0be66cf
 
 ARG MODEL=""
 ENV WORKDIR=/dpb
