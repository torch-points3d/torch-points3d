import torch
<<<<<<< HEAD
from torch_geometric.data import Batch
import sys
=======
>>>>>>> 28971003

from .kernels import KPConvLayer
from src.core.common_modules.base_modules import UnaryConv
from src.core.neighbourfinder import RadiusNeighbourFinder
from src.core.data_transform import GridSampling
from src.utils.enums import ConvolutionFormat


class SimpleBlock(torch.nn.Module):
    """
    simple layer with KPConv convolution -> activation -> BN
    we can perform a stride version (just change the query and the neighbors)
    """

    CONV_TYPE = ConvolutionFormat.PARTIAL_DENSE.value[-1]

    def __init__(
        self,
        down_conv_nn=None,
        grid_size=None,
        is_strided=False,
        sigma=1.0,
        density_parameter=2.5,
        max_num_neighbors=64,
        activation=torch.nn.LeakyReLU(negative_slope=0.2),
        bn_momentum=0.1,
        bn=torch.nn.BatchNorm1d,
        **kwargs
    ):
        super(SimpleBlock, self).__init__()
        assert len(down_conv_nn) == 2
        num_inputs, num_outputs = down_conv_nn
        self.grid_size = grid_size
        radius = density_parameter * sigma * grid_size
        self.kp_conv = KPConvLayer(num_inputs, num_outputs, point_influence=grid_size * sigma)
        if bn:
            self.bn = bn(num_outputs, momentum=bn_momentum)
        else:
            self.bn = None
        self.activation = activation

        self.neighbour_finder = RadiusNeighbourFinder(radius, max_num_neighbors, conv_type=self.CONV_TYPE)
        if is_strided:
            self.sampler = GridSampling(grid_size)
        else:
            self.sampler = None

    def forward(self, data):
        if self.sampler:
            querry_data = self.sampler(data.clone())
        else:
            querry_data = data.clone()

        q_pos, q_batch = querry_data.pos, querry_data.batch
        # if hasattr(data, "idx_neighboors") and data.idx_neighboors.shape[0] == q_pos.shape[0]:
        #     idx_neighboors = data.idx_neighboors
        # else:
        idx_neighboors, _ = self.neighbour_finder(q_pos, data.pos, batch_x=q_batch, batch_y=data.batch)
        x = self.kp_conv(q_pos, data.pos, idx_neighboors, data.x,)
        if self.bn:
            x = self.bn(x)
        x = self.activation(x)

        querry_data.x = x
        querry_data.idx_neighboors = idx_neighboors
        return querry_data

    def extra_repr(self):
        return str(self.sampler) + "," + str(self.neighbour_finder)


class ResnetBBlock(torch.nn.Module):
    """ Resnet block with optional bottleneck activated by default

    Arguments:
        down_conv_nn (len of 2 or 3) :
                        sizes of input, intermediate, output.
                        If length == 2 then intermediate =  num_outputs // 4
        radius : radius of the conv kernel
        sigma :
        density_parameter : density parameter for the kernel
        max_num_neighbors : maximum number of neighboors for the neighboor search
        activation : activation function
        has_bottleneck: wether to use the bottleneck or not
        bn_momentum
        bn : batch norm (can be None -> no batch norm)
        grid_size : size of the grid in case of a strided block,
    """

    CONV_TYPE = ConvolutionFormat.PARTIAL_DENSE.value[-1]

    def __init__(
        self,
        down_conv_nn=None,
        grid_size=None,
        is_strided=False,
        sigma=1,
        density_parameter=2.5,
        max_num_neighbors=64,
        activation=torch.nn.LeakyReLU(negative_slope=0.2),
        has_bottleneck=True,
        bn_momentum=0.1,
        bn=torch.nn.BatchNorm1d,
        **kwargs
    ):
        super(ResnetBBlock, self).__init__()
        assert len(down_conv_nn) == 2 or len(down_conv_nn) == 3
        if len(down_conv_nn) == 2:
            num_inputs, num_outputs = down_conv_nn
            d_2 = num_outputs // 4
        else:
            num_inputs, d_2, num_outputs = down_conv_nn
        self.is_strided = is_strided
        self.grid_size = grid_size
        self.has_bottleneck = has_bottleneck
        if self.is_strided:
            self.sampler = GridSampling(grid_size)

        # Main branch
        if self.has_bottleneck:
            kp_size = [d_2, d_2]
        else:
            kp_size = [num_inputs, num_outputs]

        self.kp_conv = SimpleBlock(
            down_conv_nn=kp_size,
            grid_size=grid_size,
            is_strided=is_strided,
            sigma=sigma,
            density_parameter=density_parameter,
            max_num_neighbors=max_num_neighbors,
            activation=activation,
            bn_momentum=bn_momentum,
            bn=bn,
        )

        if self.has_bottleneck:
            if bn:
                self.unary_1 = torch.nn.Sequential(
                    UnaryConv(num_inputs, d_2), bn(d_2, momentum=bn_momentum), activation
                )
                self.unary_2 = torch.nn.Sequential(
                    UnaryConv(d_2, num_outputs), bn(num_outputs, momentum=bn_momentum), activation
                )
            else:
                self.unary_1 = torch.nn.Sequential(UnaryConv(num_inputs, d_2), activation)
                self.unary_2 = torch.nn.Sequential(UnaryConv(d_2, num_outputs), activation)

        # Shortcut
        if num_inputs != num_outputs:
            if bn:
                self.shortcut_op = UnaryConv(num_inputs, num_outputs)
            else:
                self.shortcut_op = torch.nn.Sequential(
                    UnaryConv(num_inputs, num_outputs), bn(num_outputs, momentum=bn_momentum)
                )
        else:
            self.shortcut_op = torch.nn.Identity()

        # Final activation
        self.activation = activation

    def forward(self, data):
        """
            data: x, pos, batch_idx and idx_neighbour when the neighboors of each point in pos have already been computed
        """
        # Main branch
        output = data.clone()
        shortcut_x = data.x
        if self.has_bottleneck:
            output.x = self.unary_1(output.x)
        output = self.kp_conv(output)
        if self.has_bottleneck:
            output.x = self.unary_2(output.x)

        # Shortcut
        if self.is_strided:
            idx_neighboors = output.idx_neighboors
            shortcut_x = torch.cat([shortcut_x, torch.zeros_like(shortcut_x[:1, :])], axis=0)  # Shadow feature
            neighborhood_features = shortcut_x[idx_neighboors]
            shortcut_x = torch.max(neighborhood_features, dim=1, keepdim=False)[0]

        shortcut = self.shortcut_op(shortcut_x)
        output.x += shortcut
        return output


class KPDualBlock(torch.nn.Module):
    def __init__(
        self, block_names=None, down_conv_nn=None, grid_size=None, is_strided=None, has_bottleneck=None, **kwargs
    ):
        super(KPDualBlock, self).__init__()

        assert len(block_names) == len(down_conv_nn)
        self.blocks = torch.nn.ModuleList()
        for i, class_name in enumerate(block_names):
            kpcls = getattr(sys.modules["src.modules.KPConv.blocks"], class_name)
            block = kpcls(
                down_conv_nn=down_conv_nn[i],
                grid_size=grid_size[i],
                is_strided=is_strided[i],
                has_bottleneck=has_bottleneck[i],
            )
            self.blocks.append(block)

    def forward(self, data):
        for block in self.blocks:
            data = block(data)
        return data<|MERGE_RESOLUTION|>--- conflicted
+++ resolved
@@ -1,9 +1,4 @@
 import torch
-<<<<<<< HEAD
-from torch_geometric.data import Batch
-import sys
-=======
->>>>>>> 28971003
 
 from .kernels import KPConvLayer
 from src.core.common_modules.base_modules import UnaryConv
