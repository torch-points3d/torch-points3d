import torch
import sys
from torch.nn import Linear as Lin

from .kernels import KPConvLayer, KPConvDeformableLayer
from src.core.common_modules.base_modules import BaseModule
from src.core.spatial_ops import RadiusNeighbourFinder
from src.core.data_transform import GridSampling
from src.utils.enums import ConvolutionFormat
from src.core.base_conv.message_passing import GlobalBaseModule
from src.core.common_modules.base_modules import Identity
from src.utils.config import is_list


class SimpleBlock(BaseModule):
    """
    simple layer with KPConv convolution -> activation -> BN
    we can perform a stride version (just change the query and the neighbors)
    """

    CONV_TYPE = ConvolutionFormat.PARTIAL_DENSE.value[-1]
    DEFORMABLE_DENSITY = 5.0
    RIGID_DENSITY = 2.5

    def __init__(
        self,
        down_conv_nn=None,
        grid_size=None,
        prev_grid_size=None,
        sigma=1.0,
        max_num_neighbors=16,
        activation=torch.nn.LeakyReLU(negative_slope=0.2),
        bn_momentum=0.02,
        bn=torch.nn.BatchNorm1d,
        deformable=False,
        add_one=False,
        **kwargs,
    ):
        super(SimpleBlock, self).__init__()
        assert len(down_conv_nn) == 2
        num_inputs, num_outputs = down_conv_nn
        if deformable:
            density_parameter = self.DEFORMABLE_DENSITY
<<<<<<< HEAD
            self.kp_conv = KPConvDeformableLayer(num_inputs, num_outputs, point_influence=prev_grid_size * sigma)
        else:
            density_parameter = self.RIGID_DENSITY
            self.kp_conv = KPConvLayer(num_inputs, num_outputs, point_influence=prev_grid_size * sigma)
        search_radius = density_parameter * sigma * prev_grid_size
        self.neighbour_finder = RadiusNeighbourFinder(search_radius, max_num_neighbors, conv_type=self.CONV_TYPE)
=======
            self.kp_conv = KPConvDeformableLayer(
                num_inputs, num_outputs, point_influence=grid_size * sigma, add_one=add_one
            )
        else:
            density_parameter = self.RIGID_DENSITY
            self.kp_conv = KPConvLayer(num_inputs, num_outputs, point_influence=grid_size * sigma, add_one=add_one)
>>>>>>> 3983c07c

        if bn:
            self.bn = bn(num_outputs, momentum=bn_momentum)
        else:
            self.bn = None
        self.activation = activation

        is_strided = prev_grid_size != grid_size
        if is_strided:
            self.sampler = GridSampling(grid_size)
        else:
            self.sampler = None

    def forward(self, data, pre_computed=None, **kwargs):
        if not hasattr(data, "block_idx"):
            setattr(data, "block_idx", 0)

        if pre_computed:
            query_data = pre_computed[data.block_idx]
        else:
            if self.sampler:
                query_data = self.sampler(data.clone())
            else:
                query_data = data.clone()

        if pre_computed:
            idx_neighboors = query_data.idx_neighboors
            q_pos = query_data.pos
        else:
            q_pos, q_batch = query_data.pos, query_data.batch
            idx_neighboors, _ = self.neighbour_finder(data.pos, q_pos, batch_x=data.batch, batch_y=q_batch)
            query_data.idx_neighboors = idx_neighboors

        x = self.kp_conv(q_pos, data.pos, idx_neighboors, data.x,)
        if self.bn:
            x = self.bn(x)
        x = self.activation(x)

        query_data.x = x
        query_data.block_idx = data.block_idx + 1
        return query_data

    def extra_repr(self):
        return "Nb parameters: {}; {}; {}".format(self.nb_params, self.sampler, self.neighbour_finder)


class ResnetBBlock(BaseModule):
    """ Resnet block with optional bottleneck activated by default
    Arguments:
        down_conv_nn (len of 2 or 3) :
                        sizes of input, intermediate, output.
                        If length == 2 then intermediate =  num_outputs // 4
        radius : radius of the conv kernel
        sigma :
        density_parameter : density parameter for the kernel
        max_num_neighbors : maximum number of neighboors for the neighboor search
        activation : activation function
        has_bottleneck: wether to use the bottleneck or not
        bn_momentum
        bn : batch norm (can be None -> no batch norm)
        grid_size : size of the grid in case of a strided block,
    """

    CONV_TYPE = ConvolutionFormat.PARTIAL_DENSE.value[-1]

    def __init__(
        self,
        down_conv_nn=None,
        grid_size=None,
        prev_grid_size=None,
        sigma=1,
        max_num_neighbors=16,
        activation=torch.nn.LeakyReLU(negative_slope=0.2),
        has_bottleneck=True,
        bn_momentum=0.02,
        bn=torch.nn.BatchNorm1d,
        deformable=False,
        add_one=False,
        **kwargs,
    ):
        super(ResnetBBlock, self).__init__()
        assert len(down_conv_nn) == 2 or len(down_conv_nn) == 3, "down_conv_nn should be of size 2 or 3"
        if len(down_conv_nn) == 2:
            num_inputs, num_outputs = down_conv_nn
            d_2 = num_outputs // 4
        else:
            num_inputs, d_2, num_outputs = down_conv_nn
        self.is_strided = prev_grid_size != grid_size
        self.has_bottleneck = has_bottleneck

        # Main branch
        if self.has_bottleneck:
            kp_size = [d_2, d_2]
        else:
            kp_size = [num_inputs, num_outputs]

        self.kp_conv = SimpleBlock(
            down_conv_nn=kp_size,
            grid_size=grid_size,
            prev_grid_size=prev_grid_size,
            sigma=sigma,
            max_num_neighbors=max_num_neighbors,
            activation=activation,
            bn_momentum=bn_momentum,
            bn=bn,
            deformable=deformable,
            add_one=add_one,
        )

        if self.has_bottleneck:
            if bn:
                self.unary_1 = torch.nn.Sequential(
                    Lin(num_inputs, d_2, bias=False), bn(d_2, momentum=bn_momentum), activation
                )
                self.unary_2 = torch.nn.Sequential(
                    Lin(d_2, num_outputs, bias=False), bn(num_outputs, momentum=bn_momentum), activation
                )
            else:
                self.unary_1 = torch.nn.Sequential(Lin(num_inputs, d_2, bias=False), activation)
                self.unary_2 = torch.nn.Sequential(Lin(d_2, num_outputs, bias=False), activation)

        # Shortcut
        if num_inputs != num_outputs:
            if bn:
                self.shortcut_op = torch.nn.Sequential(
                    Lin(num_inputs, num_outputs, bias=False), bn(num_outputs, momentum=bn_momentum)
                )
            else:
                self.shortcut_op = Lin(num_inputs, num_outputs, bias=False)
        else:
            self.shortcut_op = torch.nn.Identity()

        # Final activation
        self.activation = activation

    def forward(self, data, pre_computed=None, **kwargs):
        """
            data: x, pos, batch_idx and idx_neighbour when the neighboors of each point in pos have already been computed
        """
        # Main branch
        output = data.clone()
        shortcut_x = data.x
        if self.has_bottleneck:
            output.x = self.unary_1(output.x)
        output = self.kp_conv(output, pre_computed=pre_computed)
        if self.has_bottleneck:
            output.x = self.unary_2(output.x)

        # Shortcut
        if self.is_strided:
            idx_neighboors = output.idx_neighboors
            shortcut_x = torch.cat([shortcut_x, torch.zeros_like(shortcut_x[:1, :])], axis=0)  # Shadow feature
            neighborhood_features = shortcut_x[idx_neighboors]
            shortcut_x = torch.max(neighborhood_features, dim=1, keepdim=False)[0]

        shortcut = self.shortcut_op(shortcut_x)
        output.x += shortcut
        return output

    @property
    def sampler(self):
        return self.kp_conv.sampler

    @property
    def neighbour_finder(self):
        return self.kp_conv.neighbour_finder

    def extra_repr(self):
        return "Nb parameters: %i" % self.nb_params


class KPDualBlock(BaseModule):
    def __init__(
        self,
        block_names=None,
        down_conv_nn=None,
        grid_size=None,
        prev_grid_size=None,
        has_bottleneck=None,
        max_num_neighbors=None,
        deformable=False,
        add_one=False,
        **kwargs,
    ):
        super(KPDualBlock, self).__init__()

        assert len(block_names) == len(down_conv_nn)
        self.blocks = torch.nn.ModuleList()
        for i, class_name in enumerate(block_names):
            kpcls = getattr(sys.modules[__name__], class_name)
            block = kpcls(
                down_conv_nn=down_conv_nn[i],
                grid_size=grid_size[i],
                prev_grid_size=prev_grid_size[i],
                has_bottleneck=has_bottleneck[i],
                max_num_neighbors=max_num_neighbors[i],
                deformable=deformable[i],
                add_one=add_one[i] if is_list(add_one) else add_one,
            )
            self.blocks.append(block)

    def forward(self, data, pre_computed=None, **kwargs):
        for block in self.blocks:
            data = block(data, pre_computed=pre_computed)
        return data

    @property
    def sampler(self):
        return [b.sampler for b in self.blocks]

    @property
    def neighbour_finder(self):
        return [b.neighbour_finder for b in self.blocks]

    def extra_repr(self):
        return "Nb parameters: %i" % self.nb_params<|MERGE_RESOLUTION|>--- conflicted
+++ resolved
@@ -41,21 +41,14 @@
         num_inputs, num_outputs = down_conv_nn
         if deformable:
             density_parameter = self.DEFORMABLE_DENSITY
-<<<<<<< HEAD
-            self.kp_conv = KPConvDeformableLayer(num_inputs, num_outputs, point_influence=prev_grid_size * sigma)
+            self.kp_conv = KPConvDeformableLayer(
+                num_inputs, num_outputs, point_influence=prev_grid_size * sigma, add_one=add_one
+            )
         else:
             density_parameter = self.RIGID_DENSITY
-            self.kp_conv = KPConvLayer(num_inputs, num_outputs, point_influence=prev_grid_size * sigma)
+            self.kp_conv = KPConvLayer(num_inputs, num_outputs, point_influence=prev_grid_size * sigma, add_one=add_one)
         search_radius = density_parameter * sigma * prev_grid_size
         self.neighbour_finder = RadiusNeighbourFinder(search_radius, max_num_neighbors, conv_type=self.CONV_TYPE)
-=======
-            self.kp_conv = KPConvDeformableLayer(
-                num_inputs, num_outputs, point_influence=grid_size * sigma, add_one=add_one
-            )
-        else:
-            density_parameter = self.RIGID_DENSITY
-            self.kp_conv = KPConvLayer(num_inputs, num_outputs, point_influence=grid_size * sigma, add_one=add_one)
->>>>>>> 3983c07c
 
         if bn:
             self.bn = bn(num_outputs, momentum=bn_momentum)
