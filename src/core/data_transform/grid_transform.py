import re
import torch
import logging
import torch.nn.functional as F
from torch_scatter import scatter_mean, scatter_add
from torch_geometric.nn.pool.consecutive import consecutive_cluster
from torch_geometric.nn import voxel_grid
from torch_cluster import grid_cluster

log = logging.getLogger(__name__)


def shuffle_data(data):
    num_points = data.pos.shape[0]
    shuffle_idx = torch.randperm(num_points)
    for key in set(data.keys):
        item = data[key]
<<<<<<< HEAD
        if torch.is_tensor(item) and num_points == item.shape[0]:
=======
        if num_points == item.shape[0]:
>>>>>>> d55ebce4
            data[key] = item[shuffle_idx]
    return data


<<<<<<< HEAD
=======
def sparse_coords_to_clusters(pos, batch):
    """
    This function is responsible to convert sparse coordinates into clusters using torch.unique.
    """
    assert pos.dtype == torch.int or pos.dtype == torch.long

    # Build clusters
    if batch is not None:
        pos = torch.cat([batch.unsqueeze(-1), pos.long()], dim=-1)

    unique_pos, cluster = torch.unique(pos, return_inverse=True, dim=0)
    unique_pos_indices = torch.arange(cluster.size(0), dtype=cluster.dtype, device=cluster.device)
    unique_pos_indices = cluster.new_empty(unique_pos.size(0)).scatter_(0, cluster, unique_pos_indices)

    return cluster, unique_pos_indices


>>>>>>> d55ebce4
def group_data(data, cluster=None, unique_pos_indices=None, mode="last", skip_keys=[]):
    """ Group data based on indices in cluster. 
    The option ``mode`` controls how data gets agregated within each cluster.
    
    Parameters
    ----------
    data : Data
        [description]
    cluster : torch.Tensor
        Tensor of the same size as the number of points in data. Each element is the cluster index of that point.
    unique_pos_indices : torch.tensor
        Tensor containing one index per cluster, this index will be used to select features and labels
    mode : str
        Option to select how the features and labels for each voxel is computed. Can be ``last`` or ``mean``.
        ``last`` selects the last point falling in a voxel as the representent, ``mean`` takes the average.
    skip_keys: list
        Keys of attributes to skip in the grouping
    """

    assert mode in ["mean", "last"]
    if mode == "mean" and cluster is None:
        raise ValueError("In mean mode the cluster argument needs to be specified")
    if mode == "last" and unique_pos_indices is None:
        raise ValueError("In last mode the unique_pos_indices argument needs to be specified")

    num_nodes = data.num_nodes
    for key, item in data:
        if bool(re.search("edge", key)):
            raise ValueError("Edges not supported. Wrong data type.")
        if key in skip_keys:
            continue

        if torch.is_tensor(item) and item.size(0) == num_nodes:
            if mode == "last" or key == "batch" or key == SaveOriginalPosId.KEY:
                data[key] = item[unique_pos_indices]
            elif mode == "mean":
                if key == "y":
                    item_min = item.min()
                    item = F.one_hot(item - item_min)
                    item = scatter_add(item, cluster, dim=0)
                    data[key] = item.argmax(dim=-1) + item_min
                else:
                    data[key] = scatter_mean(item, cluster, dim=0)
    return data


class GridSampling:
    """ Clusters points into voxels with size :attr:`size`.

    Parameters
    ----------
    size: float
        Size of a voxel (in each dimension).
    quantize_coords: bool
            If True, it will convert the points into their associated sparse coordinates within the grid. \
    mode: string:
        The mode can be either `last` or `mean`.
        If mode is `mean`, all the points and their features within a cell will be averaged
        If mode is `last`, one random points per cell will be selected with its associated features
    """

    def __init__(self, size, quantize_coords=False, mode="mean", verbose=False):
        self._grid_size = size
        self._quantize_coords = quantize_coords
        self._mode = mode
        if verbose:
            log.warning(
                "If you need to keep track of the position of your points, use SaveOriginalPosId transform before using GridSampling"
            )

            if self._mode == "last":
                log.warning(
                    "The tensors within data will be shuffled each time this transform is applied. Be careful that if an attribute doesn't have the size of num_points, it won't be shuffled"
                )

    def _process(self, data):
        if self._mode == "last":
            data = shuffle_data(data)

        coords = ((data.pos) / self._grid_size).int()
<<<<<<< HEAD
        if "batch" not in data:
            cluster = grid_cluster(coords, torch.tensor([1, 1, 1]))
        else:
            cluster = voxel_grid(coords, data.batch, 1)
        cluster, unique_pos_indices = consecutive_cluster(cluster)

=======
        batch = data.batch if hasattr(data, "batch") else None
        cluster, unique_pos_indices = sparse_coords_to_clusters(coords, batch)

        # Delete pos for small speed up
>>>>>>> d55ebce4
        skip_keys = []
        if self._quantize_coords:
            data.pos = coords[unique_pos_indices]
            skip_keys.append("pos")

        data = group_data(data, cluster, unique_pos_indices, mode=self._mode, skip_keys=skip_keys)
        return data

    def __call__(self, data):
        if isinstance(data, list):
            data = [self._process(d) for d in data]
        else:
            data = self._process(data)
        return data

    def __repr__(self):
        return "{}(grid_size={}, quantize_coords={}, mode={})".format(
            self.__class__.__name__, self._grid_size, self._quantize_coords, self._mode
        )


class SaveOriginalPosId:
    """ Transform that adds the index of the point to the data object
    This allows us to track this point from the output back to the input data object
    """

    KEY = "origin_id"

    def __call__(self, data):
        setattr(data, self.KEY, torch.arange(0, data.pos.shape[0]))
        return data

    def __repr__(self):
        return self.__class__.__name__<|MERGE_RESOLUTION|>--- conflicted
+++ resolved
@@ -15,35 +15,11 @@
     shuffle_idx = torch.randperm(num_points)
     for key in set(data.keys):
         item = data[key]
-<<<<<<< HEAD
         if torch.is_tensor(item) and num_points == item.shape[0]:
-=======
-        if num_points == item.shape[0]:
->>>>>>> d55ebce4
             data[key] = item[shuffle_idx]
     return data
 
-
-<<<<<<< HEAD
-=======
-def sparse_coords_to_clusters(pos, batch):
-    """
-    This function is responsible to convert sparse coordinates into clusters using torch.unique.
-    """
-    assert pos.dtype == torch.int or pos.dtype == torch.long
-
-    # Build clusters
-    if batch is not None:
-        pos = torch.cat([batch.unsqueeze(-1), pos.long()], dim=-1)
-
-    unique_pos, cluster = torch.unique(pos, return_inverse=True, dim=0)
-    unique_pos_indices = torch.arange(cluster.size(0), dtype=cluster.dtype, device=cluster.device)
-    unique_pos_indices = cluster.new_empty(unique_pos.size(0)).scatter_(0, cluster, unique_pos_indices)
-
-    return cluster, unique_pos_indices
-
-
->>>>>>> d55ebce4
+  
 def group_data(data, cluster=None, unique_pos_indices=None, mode="last", skip_keys=[]):
     """ Group data based on indices in cluster. 
     The option ``mode`` controls how data gets agregated within each cluster.
@@ -124,19 +100,12 @@
             data = shuffle_data(data)
 
         coords = ((data.pos) / self._grid_size).int()
-<<<<<<< HEAD
         if "batch" not in data:
             cluster = grid_cluster(coords, torch.tensor([1, 1, 1]))
         else:
             cluster = voxel_grid(coords, data.batch, 1)
         cluster, unique_pos_indices = consecutive_cluster(cluster)
-
-=======
-        batch = data.batch if hasattr(data, "batch") else None
-        cluster, unique_pos_indices = sparse_coords_to_clusters(coords, batch)
-
-        # Delete pos for small speed up
->>>>>>> d55ebce4
+        
         skip_keys = []
         if self._quantize_coords:
             data.pos = coords[unique_pos_indices]
