from typing import *
import numpy as np
import numpy
import scipy
import re
import logging
import torch
import logging
import torch.nn.functional as F
from torch_scatter import scatter_mean, scatter_add
from torch_geometric.nn.pool.consecutive import consecutive_cluster
from torch_geometric.nn import voxel_grid
from torch_geometric.data import Data
<<<<<<< HEAD
from torch_cluster import grid_cluster
=======
>>>>>>> 769a5427

log = logging.getLogger(__name__)


def shuffle_data(data):
    num_points = data.pos.shape[0]
    shuffle_idx = torch.randperm(num_points)
    for key in set(data.keys):
        item = data[key]
<<<<<<< HEAD
        if torch.is_tensor(item) and num_points == item.shape[0]:
            data[key] = item[shuffle_idx]
    return data

  
def group_data(data, cluster=None, unique_pos_indices=None, mode="last", skip_keys=[]):
    """ Group data based on indices in cluster. 
=======
        if num_points == item.shape[0]:
            data[key] = item[shuffle_idx]
    return data

def sparse_coords_to_clusters(pos, batch):
    """
    This function is responsible to convert sparse coordinates into clusters using torch.unique.
    """
    assert pos.dtype == torch.int or pos.dtype == torch.long

    # Build clusters
    if batch is not None:
        pos = torch.cat([batch.unsqueeze(-1), pos.long()], dim=-1)

    unique_pos, cluster = torch.unique(pos, return_inverse=True, dim=0)
    unique_pos_indices = torch.arange(cluster.size(0), dtype=cluster.dtype, device=cluster.device)
    unique_pos_indices = cluster.new_empty(unique_pos.size(0)).scatter_(0, cluster, unique_pos_indices)

    return cluster, unique_pos_indices

def group_data(data, cluster, unique_pos_indices=None, mode="last"):
    """ Group data based on indices in cluster.
>>>>>>> 769a5427
    The option ``mode`` controls how data gets agregated within each cluster.

    Parameters
    ----------
    data : Data
        [description]
    cluster : torch.Tensor
        Tensor of the same size as the number of points in data. Each element is the cluster index of that point.
    unique_pos_indices : torch.tensor
        Tensor containing one index per cluster, this index will be used to select features and labels
    mode : str
<<<<<<< HEAD
        Option to select how the features and labels for each voxel is computed. Can be ``last`` or ``mean``.
        ``last`` selects the last point falling in a voxel as the representent, ``mean`` takes the average.
    skip_keys: list
        Keys of attributes to skip in the grouping
    """

    assert mode in ["mean", "last"]
    if mode == "mean" and cluster is None:
        raise ValueError("In mean mode the cluster argument needs to be specified")
    if mode == "last" and unique_pos_indices is None:
        raise ValueError("In last mode the unique_pos_indices argument needs to be specified")
=======
        Option to select how the features and labels for each voxel are computed. Can be ``keep_duplicate``, ``last`` or ``mean``.
        ``last`` selects the last point falling in a voxel as the representent, ``mean`` takes the average. ``keep_duplicate``
        keeps potential duplicate coordinates in cells
    """

    assert mode in ["mean", "last"]
>>>>>>> 769a5427

    num_nodes = data.num_nodes
    for key, item in data:
        if bool(re.search("edge", key)):
            raise ValueError("Edges not supported. Wrong data type.")
<<<<<<< HEAD
        if key in skip_keys:
            continue

=======
>>>>>>> 769a5427
        if torch.is_tensor(item) and item.size(0) == num_nodes:
            if mode == "last" or key == "batch" or key == SaveOriginalPosId.KEY:
                data[key] = item[unique_pos_indices]
            elif mode == "mean":
                if key == "y":
                    item_min = item.min()
                    item = F.one_hot(item - item_min)
                    item = scatter_add(item, cluster, dim=0)
                    data[key] = item.argmax(dim=-1) + item_min
                else:
                    data[key] = scatter_mean(item, cluster, dim=0)
    return data


class GridSampling:
    """ Clusters points into voxels with size :attr:`size`.

    Parameters
    ----------
    size: float
        Size of a voxel (in each dimension).
    quantize_coords: bool
<<<<<<< HEAD
            If True, it will convert the points into their associated sparse coordinates within the grid. \
=======
        If True, it will convert the points into their associated sparse coordinates within the grid. \
>>>>>>> 769a5427
    mode: string:
        The mode can be either `last` or `mean`.
        If mode is `mean`, all the points and their features within a cell will be averaged
        If mode is `last`, one random points per cell will be selected with its associated features
    """
<<<<<<< HEAD
    def __init__(self, size, quantize_coords=False, mode="mean", verbose=False):
        self._grid_size = size
        self._quantize_coords = quantize_coords
        self._mode = mode
        if verbose:
            log.warning(
                "If you need to keep track of the position of your points, use SaveOriginalPosId transform before using GridSampling"
            )

            if self._mode == "last":
                log.warning(
                    "The tensors within data will be shuffled each time this transform is applied. Be careful that if an attribute doesn't have the size of num_points, it won't be shuffled"
                )

    def _process(self, data):
        if self._mode == "last":
            data = shuffle_data(data)

        coords = ((data.pos) / self._grid_size).int()
        if "batch" not in data:
            cluster = grid_cluster(coords, torch.tensor([1, 1, 1]))
        else:
            cluster = voxel_grid(coords, data.batch, 1)
        cluster, unique_pos_indices = consecutive_cluster(cluster)
        
        skip_keys = []
        if self._quantize_coords:
            data.pos = coords[unique_pos_indices]
            skip_keys.append("pos")

        data = group_data(data, cluster, unique_pos_indices, mode=self._mode, skip_keys=skip_keys)
=======

    def __init__(self, size, quantize_coords=False, mode="mean", elastic_distorsion: bool = False, granularity: List = [0.2, 0.4], warn: bool = True):
        self._grid_size = size
        self._quantize_coords = quantize_coords
        self._mode = mode
        self._elastic_distorsion = elastic_distorsion
        self._granularity = granularity

        if self._elastic_distorsion:
            self._distorsion = ElasticDistortion(apply_distorsion=True, granularity=granularity)

        if(warn):
            log.warning("If you need to keep track of the position of your points, use SaveOriginalPosId transform before using GridSampling")

        if self._mode == "last":
            if(warn):
                log.warning("The data are going to be shuffled. Be careful that if an attribute doesn't have the size of num_points, it won't be shuffled")

    def _process(self, data):

        if self._mode == "last":
            data = shuffle_data(data)


        coords = ((data.pos) / self._grid_size).int()
        if self._elastic_distorsion:
            coords = self._distorsion(Data(pos=coords)).pos
        batch = data.batch if hasattr(data, "batch") else None
        cluster, unique_pos_indices = sparse_coords_to_clusters(coords, batch)

        # Delete pos for small speed up
        # if self._quantize_coords:
        #     delattr(data, "pos")
        data = group_data(data, cluster, unique_pos_indices, mode=self._mode)

        if self._quantize_coords:
            data.pos = coords[unique_pos_indices]
>>>>>>> 769a5427
        return data

    def __call__(self, data):
        if isinstance(data, list):
            data = [self._process(d) for d in data]
        else:
            data = self._process(data)
        return data

    def __repr__(self):
<<<<<<< HEAD
        return "{}(grid_size={}, quantize_coords={}, mode={})".format(
            self.__class__.__name__, self._grid_size, self._quantize_coords, self._mode
        )
=======
        return "{}(grid_size={}, quantize_coords={}, mode={}, elastic_distorsion={}, granularity={})".format(self.__class__.__name__,
        self._grid_size, self._quantize_coords, self._mode, self._elastic_distorsion, self._granularity)

>>>>>>> 769a5427

class SaveOriginalPosId:
    """ Transform that adds the index of the point to the data object
    This allows us to track this point from the output back to the input data object
    """

    KEY = "origin_id"

    def __call__(self, data):
        setattr(data, self.KEY, torch.arange(0, data.pos.shape[0]))
        return data

class ElasticDistortion:
    """Apply elastic distortion on sparse coordinate space.

    Parameters
    ----------
    granularity: float
        Size of the noise grid (in same scale[m/cm] as the voxel grid)
    magnitude: bool
        Noise multiplier

    Returns
    -------
    data: Data
        Returns the same data object with distorted grid
    """

    def __init__(self, apply_distorsion:bool = True, granularity: List = [0.2, 0.4]):
        self._apply_distorsion = apply_distorsion
        self._granularity = list(granularity)

    @staticmethod
    def elastic_distortion(coords, granularity):
        blurx = np.ones((3, 1, 1, 1)).astype('float32') / 3
        blury = np.ones((1, 3, 1, 1)).astype('float32') / 3
        blurz = np.ones((1, 1, 3, 1)).astype('float32') / 3
        coords_min = coords.min(0)[0]

        # Create Gaussian noise tensor of the size given by granularity.
        dim = coords.shape[-1]
        denom = torch.Tensor([np.random.uniform(granularity[0], granularity[1]) for _ in range(dim)])
        noise_dim = ((coords - coords_min).max(0)[0] // denom).int() + 3
        noise = np.random.randn(*noise_dim, 3).astype(np.float32)

        # Smoothing.
        for _ in range(2):
            noise = scipy.ndimage.filters.convolve(noise, blurx, mode='constant', cval=0)
            noise = scipy.ndimage.filters.convolve(noise, blury, mode='constant', cval=0)
            noise = scipy.ndimage.filters.convolve(noise, blurz, mode='constant', cval=0)

        # Trilinear interpolate noise filters for each spatial dimensions.
        granularity_shift = granularity[1]
        ax = [
            np.linspace(d_min, d_max, d)
            for d_min, d_max, d in zip(coords_min - granularity_shift, coords_min + granularity_shift *
                                    (noise_dim - 2), noise_dim)
        ]
        interp = scipy.interpolate.RegularGridInterpolator(ax, noise, bounds_error=0, fill_value=0)
        return (coords + torch.Tensor(interp(coords))).int()

    def __call__(self, data):
        if self._apply_distorsion:
            if np.random.uniform(0, 1) < .5:
                data.pos = ElasticDistortion.elastic_distortion(data.pos, torch.Tensor(self._granularity))
        return data

    def __repr__(self):
        return "{}(apply_distorsion={}, granularity={})".format(self.__class__.__name__, self._apply_distorsion, self._granularity)<|MERGE_RESOLUTION|>--- conflicted
+++ resolved
@@ -11,10 +11,8 @@
 from torch_geometric.nn.pool.consecutive import consecutive_cluster
 from torch_geometric.nn import voxel_grid
 from torch_geometric.data import Data
-<<<<<<< HEAD
 from torch_cluster import grid_cluster
-=======
->>>>>>> 769a5427
+
 
 log = logging.getLogger(__name__)
 
@@ -24,38 +22,13 @@
     shuffle_idx = torch.randperm(num_points)
     for key in set(data.keys):
         item = data[key]
-<<<<<<< HEAD
         if torch.is_tensor(item) and num_points == item.shape[0]:
             data[key] = item[shuffle_idx]
     return data
 
-  
+
 def group_data(data, cluster=None, unique_pos_indices=None, mode="last", skip_keys=[]):
-    """ Group data based on indices in cluster. 
-=======
-        if num_points == item.shape[0]:
-            data[key] = item[shuffle_idx]
-    return data
-
-def sparse_coords_to_clusters(pos, batch):
-    """
-    This function is responsible to convert sparse coordinates into clusters using torch.unique.
-    """
-    assert pos.dtype == torch.int or pos.dtype == torch.long
-
-    # Build clusters
-    if batch is not None:
-        pos = torch.cat([batch.unsqueeze(-1), pos.long()], dim=-1)
-
-    unique_pos, cluster = torch.unique(pos, return_inverse=True, dim=0)
-    unique_pos_indices = torch.arange(cluster.size(0), dtype=cluster.dtype, device=cluster.device)
-    unique_pos_indices = cluster.new_empty(unique_pos.size(0)).scatter_(0, cluster, unique_pos_indices)
-
-    return cluster, unique_pos_indices
-
-def group_data(data, cluster, unique_pos_indices=None, mode="last"):
     """ Group data based on indices in cluster.
->>>>>>> 769a5427
     The option ``mode`` controls how data gets agregated within each cluster.
 
     Parameters
@@ -67,7 +40,6 @@
     unique_pos_indices : torch.tensor
         Tensor containing one index per cluster, this index will be used to select features and labels
     mode : str
-<<<<<<< HEAD
         Option to select how the features and labels for each voxel is computed. Can be ``last`` or ``mean``.
         ``last`` selects the last point falling in a voxel as the representent, ``mean`` takes the average.
     skip_keys: list
@@ -79,25 +51,14 @@
         raise ValueError("In mean mode the cluster argument needs to be specified")
     if mode == "last" and unique_pos_indices is None:
         raise ValueError("In last mode the unique_pos_indices argument needs to be specified")
-=======
-        Option to select how the features and labels for each voxel are computed. Can be ``keep_duplicate``, ``last`` or ``mean``.
-        ``last`` selects the last point falling in a voxel as the representent, ``mean`` takes the average. ``keep_duplicate``
-        keeps potential duplicate coordinates in cells
-    """
-
-    assert mode in ["mean", "last"]
->>>>>>> 769a5427
 
     num_nodes = data.num_nodes
     for key, item in data:
         if bool(re.search("edge", key)):
             raise ValueError("Edges not supported. Wrong data type.")
-<<<<<<< HEAD
         if key in skip_keys:
             continue
 
-=======
->>>>>>> 769a5427
         if torch.is_tensor(item) and item.size(0) == num_nodes:
             if mode == "last" or key == "batch" or key == SaveOriginalPosId.KEY:
                 data[key] = item[unique_pos_indices]
@@ -114,23 +75,17 @@
 
 class GridSampling:
     """ Clusters points into voxels with size :attr:`size`.
-
     Parameters
     ----------
     size: float
         Size of a voxel (in each dimension).
     quantize_coords: bool
-<<<<<<< HEAD
             If True, it will convert the points into their associated sparse coordinates within the grid. \
-=======
-        If True, it will convert the points into their associated sparse coordinates within the grid. \
->>>>>>> 769a5427
     mode: string:
         The mode can be either `last` or `mean`.
         If mode is `mean`, all the points and their features within a cell will be averaged
         If mode is `last`, one random points per cell will be selected with its associated features
     """
-<<<<<<< HEAD
     def __init__(self, size, quantize_coords=False, mode="mean", verbose=False):
         self._grid_size = size
         self._quantize_coords = quantize_coords
@@ -155,52 +110,13 @@
         else:
             cluster = voxel_grid(coords, data.batch, 1)
         cluster, unique_pos_indices = consecutive_cluster(cluster)
-        
+
         skip_keys = []
         if self._quantize_coords:
             data.pos = coords[unique_pos_indices]
             skip_keys.append("pos")
 
         data = group_data(data, cluster, unique_pos_indices, mode=self._mode, skip_keys=skip_keys)
-=======
-
-    def __init__(self, size, quantize_coords=False, mode="mean", elastic_distorsion: bool = False, granularity: List = [0.2, 0.4], warn: bool = True):
-        self._grid_size = size
-        self._quantize_coords = quantize_coords
-        self._mode = mode
-        self._elastic_distorsion = elastic_distorsion
-        self._granularity = granularity
-
-        if self._elastic_distorsion:
-            self._distorsion = ElasticDistortion(apply_distorsion=True, granularity=granularity)
-
-        if(warn):
-            log.warning("If you need to keep track of the position of your points, use SaveOriginalPosId transform before using GridSampling")
-
-        if self._mode == "last":
-            if(warn):
-                log.warning("The data are going to be shuffled. Be careful that if an attribute doesn't have the size of num_points, it won't be shuffled")
-
-    def _process(self, data):
-
-        if self._mode == "last":
-            data = shuffle_data(data)
-
-
-        coords = ((data.pos) / self._grid_size).int()
-        if self._elastic_distorsion:
-            coords = self._distorsion(Data(pos=coords)).pos
-        batch = data.batch if hasattr(data, "batch") else None
-        cluster, unique_pos_indices = sparse_coords_to_clusters(coords, batch)
-
-        # Delete pos for small speed up
-        # if self._quantize_coords:
-        #     delattr(data, "pos")
-        data = group_data(data, cluster, unique_pos_indices, mode=self._mode)
-
-        if self._quantize_coords:
-            data.pos = coords[unique_pos_indices]
->>>>>>> 769a5427
         return data
 
     def __call__(self, data):
@@ -211,15 +127,9 @@
         return data
 
     def __repr__(self):
-<<<<<<< HEAD
         return "{}(grid_size={}, quantize_coords={}, mode={})".format(
             self.__class__.__name__, self._grid_size, self._quantize_coords, self._mode
         )
-=======
-        return "{}(grid_size={}, quantize_coords={}, mode={}, elastic_distorsion={}, granularity={})".format(self.__class__.__name__,
-        self._grid_size, self._quantize_coords, self._mode, self._elastic_distorsion, self._granularity)
-
->>>>>>> 769a5427
 
 class SaveOriginalPosId:
     """ Transform that adds the index of the point to the data object
@@ -234,14 +144,12 @@
 
 class ElasticDistortion:
     """Apply elastic distortion on sparse coordinate space.
-
     Parameters
     ----------
     granularity: float
         Size of the noise grid (in same scale[m/cm] as the voxel grid)
     magnitude: bool
         Noise multiplier
-
     Returns
     -------
     data: Data
