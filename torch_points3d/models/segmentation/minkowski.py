import logging
import torch.nn.functional as F
import torch

from torch_points3d.modules.MinkowskiEngine import *
from torch_points3d.models.base_architectures import UnwrappedUnetBasedModel
from torch_points3d.models.base_model import BaseModel
from torch_points3d.datasets.segmentation import IGNORE_LABEL


log = logging.getLogger(__name__)


class Minkowski_Baseline_Model(BaseModel):
    def __init__(self, option, model_type, dataset, modules):
        super(Minkowski_Baseline_Model, self).__init__(option)
        self.model = initialize_minkowski_unet(
<<<<<<< HEAD
            option.model_name, dataset.feature_dimension, dataset.num_classes, **option.extra_options
=======
            option.model_name, dataset.feature_dimension, dataset.num_classes, **option.get("extra_options", {})
>>>>>>> fb6ef0d2
        )
        self.loss_names = ["loss_seg"]

    def set_input(self, data, device):

        self.batch_idx = data.batch.squeeze()
        coords = torch.cat([data.batch.unsqueeze(-1).int(), data.coords.int()], -1)
        self.input = ME.SparseTensor(data.x, coords=coords).to(device)
        self.labels = data.y.to(device)

    def forward(self, *args, **kwargs):
        self.output = F.log_softmax(self.model(self.input).feats, dim=-1)
        self.loss_seg = F.nll_loss(self.output, self.labels, ignore_index=IGNORE_LABEL)

    def backward(self):
        self.loss_seg.backward()


# This model still doesn't fully work yet.
class Minkowski_Model(UnwrappedUnetBasedModel):
    def __init__(self, option, model_type, dataset, modules):
        # call the initialization method of UnetBasedModel
        UnwrappedUnetBasedModel.__init__(self, option, model_type, dataset, modules)
        self.loss_names = ["loss_seg"]

    def set_input(self, data, device):
        coords = torch.cat([data.batch.unsqueeze(-1).int(), data.coords.int()], -1)
        self.input = ME.SparseTensor(data.x, coords=coords).to(device)
        self.labels = data.y

    def forward(self, *args, **kwargs):

        stack_down = []

        x = self.input
        for i in range(len(self.down_modules) - 1):
            print(x.shape)
            x = self.down_modules[i](x)
            stack_down.append(x)

        x = self.down_modules[-1](x)

        for i in range(len(self.up_modules)):
            x = self.up_modules[i](x, stack_down.pop())

    def backward(self):
        pass<|MERGE_RESOLUTION|>--- conflicted
+++ resolved
@@ -15,11 +15,7 @@
     def __init__(self, option, model_type, dataset, modules):
         super(Minkowski_Baseline_Model, self).__init__(option)
         self.model = initialize_minkowski_unet(
-<<<<<<< HEAD
-            option.model_name, dataset.feature_dimension, dataset.num_classes, **option.extra_options
-=======
             option.model_name, dataset.feature_dimension, dataset.num_classes, **option.get("extra_options", {})
->>>>>>> fb6ef0d2
         )
         self.loss_names = ["loss_seg"]
 
