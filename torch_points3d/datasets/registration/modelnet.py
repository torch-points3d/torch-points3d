import numpy as np
import random
from itertools import repeat, product
import os
import os.path as osp
import torch

from torch_geometric.data import Data
from torch_points_kernels.points_cpu import ball_query

from torch_points3d.datasets.classification.modelnet import SampledModelNet
from torch_points3d.datasets.registration.base_siamese_dataset import BaseSiameseDataset
from torch_points3d.datasets.registration.base_siamese_dataset import GeneralFragment
from torch_points3d.metrics.registration_tracker import FragmentRegistrationTracker
from torch_points3d.metrics.registration_tracker import End2EndRegistrationTracker
from torch_points3d.datasets.registration.pair import Pair, MultiScalePair
from torch_points3d.datasets.registration.utils import tracked_matches
from torch_points3d.datasets.registration.utils import compute_overlap_and_matches


class SiameseModelNet(SampledModelNet, GeneralFragment):
    r"""
    the ModelNet Dataset from the `"3D ShapeNets: A Deep
    Representation for Volumetric Shapes"
    <https://people.csail.mit.edu/khosla/papers/cvpr2015_wu.pdf>`_ paper,
    containing sampled CAD models of 40 categories. Each sample contains 10,000
    points uniformly sampled with their normal vector.

    But applied for registration.
    Only the self supervised mode is supported
    """

    def __init__(self, root,
                 name_modelnet="10",
                 min_size_block=0.3,
                 max_size_block=2,
                 max_dist_overlap=0.1,
                 train=True,
                 transform=None,
                 pre_transform=None,
                 pre_filter=None,
                 num_pos_pairs=1024,
                 ss_transform=None,
                 min_points=500,
    ):
        SampledModelNet.__init__(self,
                                 root,
                                 name_modelnet,
                                 train,
                                 transform,
                                 pre_transform,
                                 pre_filter)
        self.self_supervised = True # only self supervised is allowed for modelnet
        self.is_online_matching = False
        self.num_pos_pairs = num_pos_pairs
        self.min_size_block = min_size_block
        self.max_size_block = max_size_block
        self.max_dist_overlap = max_dist_overlap
        self.ss_transform = ss_transform
        self.min_points = min_points
        self.train = train
        if(self.train):
            self.name = "train"
        else:
            self.name = "test"

    def get_model(self, idx):
        data = self.data.__class__()

        if hasattr(self.data, '__num_nodes__'):
            data.num_nodes = self.data.__num_nodes__[idx]

        for key in self.data.keys:
            item, slices = self.data[key], self.slices[key]
            start, end = slices[idx].item(), slices[idx + 1].item()
            # print(slices[idx], slices[idx + 1])
            if torch.is_tensor(item):
                s = list(repeat(slice(None), item.dim()))
                s[self.data.__cat_dim__(key, item)] = slice(start, end)
            elif start + 1 == end:
                s = slices[start]
            else:
                s = slice(start, end)
            data[key] = item[s]
        return data

    def get_raw_pair(self, idx):
        """
        """
        data_source_o = self.get_model(idx)
        data_target_o = self.get_model(idx)
        data_source, data_target, new_pair = self.unsupervised_preprocess(
            data_source_o, data_target_o)
        return data_source, data_target, new_pair

    def __getitem__(self, idx):
        res = self.get_fragment(idx)
        return res

    def get_name(self, idx):
        data = self.get_model(idx)
        return data.y.item(), "{}_source".format(idx), "{}_target".format(idx)


class SiameseModelNetDataset(BaseSiameseDataset):

    def __init__(self, dataset_opt):
        super().__init__(dataset_opt)
        pre_transform = self.pre_transform
        ss_transform = getattr(self, "ss_transform", None)
        train_transform = self.train_transform
        test_transform = self.test_transform
        pre_filter = self.pre_filter

        self.train_dataset = SiameseModelNet(
            root=self._data_path,
            name_modelnet=dataset_opt.name_modelnet,
            train=True,
            min_size_block=dataset_opt.min_size_block,
            max_size_block=dataset_opt.max_size_block,
            max_dist_overlap=dataset_opt.max_dist_overlap,
            pre_transform=pre_transform,
            transform=train_transform,
            pre_filter=pre_filter,
            num_pos_pairs=dataset_opt.num_pos_pairs,
            ss_transform=ss_transform,
            min_points=dataset_opt.min_points)

        self.test_dataset = SiameseModelNet(
            root=self._data_path,
            name_modelnet=dataset_opt.name_modelnet_test,
            train=False,
            min_size_block=dataset_opt.min_size_block,
            max_size_block=dataset_opt.max_size_block,
            max_dist_overlap=dataset_opt.max_dist_overlap,
            pre_transform=pre_transform,
            transform=test_transform,
            pre_filter=pre_filter,
            num_pos_pairs=dataset_opt.num_pos_pairs,
<<<<<<< HEAD
            min_points=dataset_opt.min_points)

    def get_tracker(self, wandb_log: bool, tensorboard_log: bool):
        """
        Factory method for the tracker

        Arguments:
            wandb_log - Log using weight and biases
            tensorboard_log - Log using tensorboard
        Returns:
            [BaseTracker] -- tracker
        """
        return FragmentRegistrationTracker(self, wandb_log=wandb_log, use_tensorboard=tensorboard_log, tau_1=self.tau_1, rot_thresh=self.rot_thresh, trans_thresh=self.trans_thresh)


class End2EndSiameseModelNetDataset(SiameseModelNetDataset):

    def __init__(self, dataset_opt):
        super(End2EndSiameseModelNetDataset, self).__init__(dataset_opt)

    def get_tracker(self, wandb_log: bool, tensorboard_log: bool):
        return End2EndRegistrationTracker(self, wandb_log=wandb_log, use_tensorboard=tensorboard_log, rot_thresh=self.rot_thresh, trans_thresh=self.trans_thresh)
=======
            min_points=dataset_opt.min_points)
>>>>>>> 2a1079a6
<|MERGE_RESOLUTION|>--- conflicted
+++ resolved
@@ -137,29 +137,4 @@
             transform=test_transform,
             pre_filter=pre_filter,
             num_pos_pairs=dataset_opt.num_pos_pairs,
-<<<<<<< HEAD
-            min_points=dataset_opt.min_points)
-
-    def get_tracker(self, wandb_log: bool, tensorboard_log: bool):
-        """
-        Factory method for the tracker
-
-        Arguments:
-            wandb_log - Log using weight and biases
-            tensorboard_log - Log using tensorboard
-        Returns:
-            [BaseTracker] -- tracker
-        """
-        return FragmentRegistrationTracker(self, wandb_log=wandb_log, use_tensorboard=tensorboard_log, tau_1=self.tau_1, rot_thresh=self.rot_thresh, trans_thresh=self.trans_thresh)
-
-
-class End2EndSiameseModelNetDataset(SiameseModelNetDataset):
-
-    def __init__(self, dataset_opt):
-        super(End2EndSiameseModelNetDataset, self).__init__(dataset_opt)
-
-    def get_tracker(self, wandb_log: bool, tensorboard_log: bool):
-        return End2EndRegistrationTracker(self, wandb_log=wandb_log, use_tensorboard=tensorboard_log, rot_thresh=self.rot_thresh, trans_thresh=self.trans_thresh)
-=======
-            min_points=dataset_opt.min_points)
->>>>>>> 2a1079a6
+            min_points=dataset_opt.min_points)