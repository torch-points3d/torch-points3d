import os
import os.path as osp
import shutil
import json
import torch
from glob import glob
import sys
import csv
import logging
import numpy as np
from plyfile import PlyData, PlyElement
from torch_geometric.data import Data, InMemoryDataset, download_url, extract_zip
import torch_geometric.transforms as T
import multiprocessing
import pandas as pd

import tempfile
import urllib
from urllib.request import urlopen

from torch_points3d.datasets.base_dataset import BaseDataset
import torch_points3d.core.data_transform as cT
from . import IGNORE_LABEL

log = logging.getLogger(__name__)

# Ref: https://github.com/xjwang-cs/TSDF_utils/blob/master/download-scannet.py
########################################################################################
#                                                                                      #
#                                      Download script                                 #
#                                                                                      #
########################################################################################

BASE_URL = "http://kaldir.vc.in.tum.de/scannet/"
TOS_URL = BASE_URL + "ScanNet_TOS.pdf"
FILETYPES = [
    ".aggregation.json",
    ".sens",
    ".txt",
    "_vh_clean.ply",
    "_vh_clean_2.0.010000.segs.json",
    "_vh_clean_2.ply",
    "_vh_clean.segs.json",
    "_vh_clean.aggregation.json",
    "_vh_clean_2.labels.ply",
    "_2d-instance.zip",
    "_2d-instance-filt.zip",
    "_2d-label.zip",
    "_2d-label-filt.zip",
]
FILETYPES_TEST = [".sens", ".txt", "_vh_clean.ply", "_vh_clean_2.ply"]
PREPROCESSED_FRAMES_FILE = ["scannet_frames_25k.zip", "5.6GB"]
TEST_FRAMES_FILE = ["scannet_frames_test.zip", "610MB"]
LABEL_MAP_FILES = ["scannetv2-labels.combined.tsv", "scannet-labels.combined.tsv"]
RELEASES = ["v2/scans", "v1/scans"]
RELEASES_TASKS = ["v2/tasks", "v1/tasks"]
RELEASES_NAMES = ["v2", "v1"]
RELEASE = RELEASES[0]
RELEASE_TASKS = RELEASES_TASKS[0]
RELEASE_NAME = RELEASES_NAMES[0]
LABEL_MAP_FILE = LABEL_MAP_FILES[0]
RELEASE_SIZE = "1.2TB"
V1_IDX = 1
NUM_CLASSES = 41
CLASS_LABELS = (
    "wall",
    "floor",
    "cabinet",
    "bed",
    "chair",
    "sofa",
    "table",
    "door",
    "window",
    "bookshelf",
    "picture",
    "counter",
    "desk",
    "curtain",
    "refrigerator",
    "shower curtain",
    "toilet",
    "sink",
    "bathtub",
    "otherfurniture",
)
URLS_METADATA = [
    "https://raw.githubusercontent.com/facebookresearch/votenet/master/scannet/meta_data/scannetv2-labels.combined.tsv",
    "https://raw.githubusercontent.com/facebookresearch/votenet/master/scannet/meta_data/scannetv2_train.txt",
    "https://raw.githubusercontent.com/facebookresearch/votenet/master/scannet/meta_data/scannetv2_test.txt",
    "https://raw.githubusercontent.com/facebookresearch/votenet/master/scannet/meta_data/scannetv2_val.txt",
]
VALID_CLASS_IDS = [1, 2, 3, 4, 5, 6, 7, 8, 9, 10, 11, 12, 14, 16, 24, 28, 33, 34, 36, 39]

SCANNET_COLOR_MAP = {
    0: (0.0, 0.0, 0.0),
    1: (174.0, 199.0, 232.0),
    2: (152.0, 223.0, 138.0),
    3: (31.0, 119.0, 180.0),
    4: (255.0, 187.0, 120.0),
    5: (188.0, 189.0, 34.0),
    6: (140.0, 86.0, 75.0),
    7: (255.0, 152.0, 150.0),
    8: (214.0, 39.0, 40.0),
    9: (197.0, 176.0, 213.0),
    10: (148.0, 103.0, 189.0),
    11: (196.0, 156.0, 148.0),
    12: (23.0, 190.0, 207.0),
    14: (247.0, 182.0, 210.0),
    15: (66.0, 188.0, 102.0),
    16: (219.0, 219.0, 141.0),
    17: (140.0, 57.0, 197.0),
    18: (202.0, 185.0, 52.0),
    19: (51.0, 176.0, 203.0),
    20: (200.0, 54.0, 131.0),
    21: (92.0, 193.0, 61.0),
    22: (78.0, 71.0, 183.0),
    23: (172.0, 114.0, 82.0),
    24: (255.0, 127.0, 14.0),
    25: (91.0, 163.0, 138.0),
    26: (153.0, 98.0, 156.0),
    27: (140.0, 153.0, 101.0),
    28: (158.0, 218.0, 229.0),
    29: (100.0, 125.0, 154.0),
    30: (178.0, 127.0, 135.0),
    32: (146.0, 111.0, 194.0),
    33: (44.0, 160.0, 44.0),
    34: (112.0, 128.0, 144.0),
    35: (96.0, 207.0, 209.0),
    36: (227.0, 119.0, 194.0),
    37: (213.0, 92.0, 176.0),
    38: (94.0, 106.0, 211.0),
    39: (82.0, 84.0, 163.0),
    40: (100.0, 85.0, 144.0),
}

SPLITS = ["train", "val", "test"]

MAX_NUM_POINTS = 1200000


def get_release_scans(release_file):
    scan_lines = urlopen(release_file)
    scans = []
    for scan_line in scan_lines:
        scan_id = scan_line.decode("utf8").rstrip("\n")
        scans.append(scan_id)
    return scans


def download_release(release_scans, out_dir, file_types, use_v1_sens):
    if len(release_scans) == 0:
        return
    log.info("Downloading ScanNet " + RELEASE_NAME + " release to " + out_dir + "...")
    failed = []
    for scan_id in release_scans:
        scan_out_dir = os.path.join(out_dir, scan_id)
        try:
            download_scan(scan_id, scan_out_dir, file_types, use_v1_sens)
        except:
            failed.append(scan_id)
    log.info("Downloaded ScanNet " + RELEASE_NAME + " release.")
    if len(failed):
        log.warning("Failed downloads: {}".format(failed))


def download_file(url, out_file):
    out_dir = os.path.dirname(out_file)
    if not os.path.isdir(out_dir):
        os.makedirs(out_dir)
    if not os.path.isfile(out_file):
        log.info("\t" + url + " > " + out_file)
        fh, out_file_tmp = tempfile.mkstemp(dir=out_dir)
        f = os.fdopen(fh, "w")
        f.close()
        urllib.request.urlretrieve(url, out_file_tmp)
        # urllib.urlretrieve(url, out_file_tmp)
        os.rename(out_file_tmp, out_file)
    else:
        pass
        # log.warning("WARNING Skipping download of existing file " + out_file)


def download_scan(scan_id, out_dir, file_types, use_v1_sens):
    # log.info("Downloading ScanNet " + RELEASE_NAME + " scan " + scan_id + " ...")
    if not os.path.isdir(out_dir):
        os.makedirs(out_dir)
    for ft in file_types:
        v1_sens = use_v1_sens and ft == ".sens"
        url = (
            BASE_URL + RELEASE + "/" + scan_id + "/" + scan_id + ft
            if not v1_sens
            else BASE_URL + RELEASES[V1_IDX] + "/" + scan_id + "/" + scan_id + ft
        )
        out_file = out_dir + "/" + scan_id + ft
        download_file(url, out_file)
    # log.info("Downloaded scan " + scan_id)


def download_label_map(out_dir):
    log.info("Downloading ScanNet " + RELEASE_NAME + " label mapping file...")
    files = [LABEL_MAP_FILE]
    for file in files:
        url = BASE_URL + RELEASE_TASKS + "/" + file
        localpath = os.path.join(out_dir, file)
        localdir = os.path.dirname(localpath)
        if not os.path.isdir(localdir):
            os.makedirs(localdir)
        download_file(url, localpath)
    log.info("Downloaded ScanNet " + RELEASE_NAME + " label mapping file.")


# REFERENCE TO https://github.com/facebookresearch/votenet/blob/master/scannet/load_scannet_data.py
########################################################################################
#                                                                                      #
#                                      UTILS                                           #
#                                                                                      #
########################################################################################


def represents_int(s):
    """ if string s represents an int. """
    try:
        int(s)
        return True
    except ValueError:
        return False


def read_label_mapping(filename, label_from="raw_category", label_to="nyu40id"):
    assert os.path.isfile(filename)
    mapping = dict()
    with open(filename) as csvfile:
        reader = csv.DictReader(csvfile, delimiter="\t")
        for row in reader:
            mapping[row[label_from]] = int(row[label_to])
    if represents_int(list(mapping.keys())[0]):
        mapping = {int(k): v for k, v in mapping.items()}
    return mapping


def read_mesh_vertices(filename):
    """ read XYZ for each vertex.
    """
    assert os.path.isfile(filename)
    with open(filename, "rb") as f:
        plydata = PlyData.read(f)
        num_verts = plydata["vertex"].count
        vertices = np.zeros(shape=[num_verts, 3], dtype=np.float32)
        vertices[:, 0] = plydata["vertex"].data["x"]
        vertices[:, 1] = plydata["vertex"].data["y"]
        vertices[:, 2] = plydata["vertex"].data["z"]
    return vertices


def read_mesh_vertices_rgb(filename):
    """ read XYZ RGB for each vertex.
    Note: RGB values are in 0-255
    """
    assert os.path.isfile(filename)
    with open(filename, "rb") as f:
        plydata = PlyData.read(f)
        num_verts = plydata["vertex"].count
        vertices = np.zeros(shape=[num_verts, 6], dtype=np.float32)
        vertices[:, 0] = plydata["vertex"].data["x"]
        vertices[:, 1] = plydata["vertex"].data["y"]
        vertices[:, 2] = plydata["vertex"].data["z"]
        vertices[:, 3] = plydata["vertex"].data["red"]
        vertices[:, 4] = plydata["vertex"].data["green"]
        vertices[:, 5] = plydata["vertex"].data["blue"]
    return vertices


def read_aggregation(filename):
    assert os.path.isfile(filename)
    object_id_to_segs = {}
    label_to_segs = {}
    with open(filename) as f:
        data = json.load(f)
        num_objects = len(data["segGroups"])
        for i in range(num_objects):
            object_id = data["segGroups"][i]["objectId"] + 1  # instance ids should be 1-indexed
            label = data["segGroups"][i]["label"]
            segs = data["segGroups"][i]["segments"]
            object_id_to_segs[object_id] = segs
            if label in label_to_segs:
                label_to_segs[label].extend(segs)
            else:
                label_to_segs[label] = segs
    return object_id_to_segs, label_to_segs


def read_segmentation(filename):
    assert os.path.isfile(filename)
    seg_to_verts = {}
    with open(filename) as f:
        data = json.load(f)
        num_verts = len(data["segIndices"])
        for i in range(num_verts):
            seg_id = data["segIndices"][i]
            if seg_id in seg_to_verts:
                seg_to_verts[seg_id].append(i)
            else:
                seg_to_verts[seg_id] = [i]
    return seg_to_verts, num_verts


def export(mesh_file, agg_file, seg_file, meta_file, label_map_file, output_file=None):
    """ points are XYZ RGB (RGB in 0-255),
    semantic label as nyu40 ids,
    instance label as 1-#instance,
    box as (cx,cy,cz,dx,dy,dz,semantic_label)
    """
    label_map = read_label_mapping(label_map_file, label_from="raw_category", label_to="nyu40id")
    mesh_vertices = read_mesh_vertices_rgb(mesh_file)

    # Load scene axis alignment matrix
    lines = open(meta_file).readlines()
    for line in lines:
        if "axisAlignment" in line:
            axis_align_matrix = [float(x) for x in line.rstrip().strip("axisAlignment = ").split(" ")]
            break
    axis_align_matrix = np.array(axis_align_matrix).reshape((4, 4))
    pts = np.ones((mesh_vertices.shape[0], 4))
    pts[:, 0:3] = mesh_vertices[:, 0:3]
    pts = np.dot(pts, axis_align_matrix.transpose())  # Nx4
    mesh_vertices[:, 0:3] = pts[:, 0:3]

    # Load semantic and instance labels
    object_id_to_segs, label_to_segs = read_aggregation(agg_file)
    seg_to_verts, num_verts = read_segmentation(seg_file)
    label_ids = np.zeros(shape=(num_verts), dtype=np.uint32)  # 0: unannotated
    object_id_to_label_id = {}
    for label, segs in label_to_segs.items():
        label_id = label_map[label]
        for seg in segs:
            verts = seg_to_verts[seg]
            label_ids[verts] = label_id
    instance_ids = np.zeros(shape=(num_verts), dtype=np.uint32)  # 0: unannotated
    num_instances = len(np.unique(list(object_id_to_segs.keys())))
    for object_id, segs in object_id_to_segs.items():
        for seg in segs:
            verts = seg_to_verts[seg]
            instance_ids[verts] = object_id
            if object_id not in object_id_to_label_id:
                object_id_to_label_id[object_id] = label_ids[verts][0]
    instance_bboxes = np.zeros((num_instances, 7))
    for obj_id in object_id_to_segs:
        label_id = object_id_to_label_id[obj_id]
        obj_pc = mesh_vertices[instance_ids == obj_id, 0:3]
        if len(obj_pc) == 0:
            continue
        # Compute axis aligned box
        # An axis aligned bounding box is parameterized by
        # (cx,cy,cz) and (dx,dy,dz) and label id
        # where (cx,cy,cz) is the center point of the box,
        # dx is the x-axis length of the box.
        xmin = np.min(obj_pc[:, 0])
        ymin = np.min(obj_pc[:, 1])
        zmin = np.min(obj_pc[:, 2])
        xmax = np.max(obj_pc[:, 0])
        ymax = np.max(obj_pc[:, 1])
        zmax = np.max(obj_pc[:, 2])
        bbox = np.array(
            [
                (xmin + xmax) / 2.0,
                (ymin + ymax) / 2.0,
                (zmin + zmax) / 2.0,
                xmax - xmin,
                ymax - ymin,
                zmax - zmin,
                label_id,
            ]
        )
        # NOTE: this assumes obj_id is in 1,2,3,.,,,.NUM_INSTANCES
        instance_bboxes[obj_id - 1, :] = bbox

    return (
        mesh_vertices.astype(np.float32),
        label_ids.astype(np.int),
        instance_ids.astype(np.int),
        instance_bboxes.astype(np.float32),
        object_id_to_label_id,
    )


########################################################################################
#                                                                                      #
#                          SCANNET InMemoryDataset DATASET                             #
#                                                                                      #
########################################################################################


class Scannet(InMemoryDataset):
    """ Scannet dataset, you will have to agree to terms and conditions by hitting enter
    so that it downloads the dataset.

    http://www.scan-net.org/

    Parameters
    ----------
    root : str
        Path to the data
    split : str, optional
        Split used
    transform (callable, optional):
        A function/transform that takes in an :obj:`torch_geometric.data.Data` object and returns a transformed
        version. The data object will be transformed before every access.
    pre_transform (callable, optional): 
        A function/transform that takes in an :obj:`torch_geometric.data.Data` object and returns a 
        transformed version. The data object will be transformed before being saved to disk.
    pre_filter (callable, optional): 
        A function that takes in an :obj:`torch_geometric.data.Data` object and returns a boolean
        value, indicating whether the data object should be included in the final dataset. 
    version : str, optional
        version of scannet, by default "v2"
    use_instance_labels : bool, optional
        Wether we use instance labels or not, by default False
    use_instance_bboxes : bool, optional
        Wether we use bounding box labels or not, by default False
    donotcare_class_ids : list, optional
        Class ids to be discarded
    max_num_point : [type], optional
        Max number of points to keep during the pre processing step
    use_multiprocessing : bool, optional
        Wether we use multiprocessing or not
    process_workers : int, optional
        Number of process workers
    normalize_rgb : bool, optional
        Normalise rgb values, by default True
    """

    CLASS_LABELS = CLASS_LABELS
    URLS_METADATA = URLS_METADATA
    VALID_CLASS_IDS = VALID_CLASS_IDS
    SCANNET_COLOR_MAP = SCANNET_COLOR_MAP
    SPLITS = SPLITS

    def __init__(
        self,
        root,
        split="train",
        transform=None,
        pre_transform=None,
        pre_filter=None,
        version="v2",
        use_instance_labels=False,
        use_instance_bboxes=False,
        donotcare_class_ids=[],
        max_num_point=None,
        process_workers=4,
        types=[".txt", "_vh_clean_2.ply", "_vh_clean_2.0.010000.segs.json", ".aggregation.json"],
        normalize_rgb=True,
    ):

<<<<<<< HEAD
=======
        assert self.SPLITS == ["train", "val", "test"]
>>>>>>> a76e3450
        if not isinstance(donotcare_class_ids, list):
            raise Exception("donotcare_class_ids should be list with indices of class to ignore")
        self.donotcare_class_ids = donotcare_class_ids

        self.valid_class_idx = [idx for idx in self.VALID_CLASS_IDS if idx not in donotcare_class_ids]

        assert version in ["v2", "v1"], "The version should be either v1 or v2"
        self.version = version
        self.max_num_point = max_num_point
        self.use_instance_labels = use_instance_labels
        self.use_instance_bboxes = use_instance_bboxes
        self.use_multiprocessing = process_workers > 1
        self.process_workers = process_workers
        self.types = types
        self.normalize_rgb = normalize_rgb

        super().__init__(root, transform, pre_transform, pre_filter)
        if split == "train":
            path = self.processed_paths[0]
        elif split == "val":
            path = self.processed_paths[1]
        elif split == "test":
            path = self.processed_paths[2]
        elif split == "trainval":
            path = self.processed_paths[3]
        else:
            raise ValueError((f"Split {split} found, but expected either " "train, val, trainval or test"))

        self.data, self.slices = torch.load(path)

<<<<<<< HEAD
        if not use_instance_bboxes:
            delattr(self.data, "instance_bboxes")
        if not use_instance_labels:
            delattr(self.data, "instance_labels")

        self.data = self._remap_labels(self.data)
=======
        if split != "test":
            if not use_instance_bboxes:
                delattr(self.data, "instance_bboxes")
            if not use_instance_labels:
                delattr(self.data, "instance_labels")
            self.data = self._remap_labels(self.data)

        self.read_from_metadata()

    def get_raw_data(self, id_scan, remap_labels=True) -> Data:
        """ Grabs the raw data associated with a scan index

        Parameters
        ----------
        id_scan : int or torch.Tensor
            id of the scan
        remap_labels : bool, optional
            If True then labels are mapped to the range [IGNORE_LABELS:number of labels]. 
            If using this method to compare ground truth against prediction then set remap_labels to True
        """
        stage = self.name
        if torch.is_tensor(id_scan):
            id_scan = int(id_scan.item())
        assert stage in self.SPLITS
        mapping_idx_to_scan_names = getattr(self, "MAPPING_IDX_TO_SCAN_{}_NAMES".format(stage.upper()))
        scan_name = mapping_idx_to_scan_names[id_scan]
        path_to_raw_scan = os.path.join(
            self.processed_raw_paths[self.SPLITS.index(stage.lower())], "{}.pt".format(scan_name)
        )
        data = torch.load(path_to_raw_scan)
        data.scan_name = scan_name
        data.path_to_raw_scan = path_to_raw_scan
        if self.has_labels and remap_labels:
            data = self._remap_labels(data)
        return data
>>>>>>> a76e3450

    @property
    def raw_file_names(self):
        return ["metadata", "scans", "scannetv2-labels.combined.tsv"]

    @property
    def processed_file_names(self):
        return ["{}.pt".format(s,) for s in Scannet.SPLITS]

    @property
    def processed_raw_paths(self):
        processed_raw_paths = [os.path.join(self.processed_dir, "raw_{}".format(s)) for s in Scannet.SPLITS]
        for p in processed_raw_paths:
            if not os.path.exists(p):
                os.makedirs(p)
        return processed_raw_paths

    @property
    def path_to_submission(self):
        root = os.getcwd()
        path_to_submission = os.path.join(root, "submission_labels")
        if not os.path.exists(path_to_submission):
            os.makedirs(path_to_submission)
        return path_to_submission

    @property
    def num_classes(self):
        return len(Scannet.VALID_CLASS_IDS)

    def download_scans(self):
        release_file = BASE_URL + RELEASE + ".txt"
        release_scans = get_release_scans(release_file)
        file_types = FILETYPES
        release_test_file = BASE_URL + RELEASE + "_test.txt"
        release_test_scans = get_release_scans(release_test_file)
        file_types_test = FILETYPES_TEST
        out_dir_scans = os.path.join(self.raw_dir, "scans")
        out_dir_test_scans = os.path.join(self.raw_dir, "scans_test")

        if self.types:  # download file type
            file_types = self.types
            for file_type in file_types:
                if file_type not in FILETYPES:
                    log.error("ERROR: Invalid file type: " + file_type)
                    return
            file_types_test = []
            for file_type in file_types:
                if file_type in FILETYPES_TEST:
                    file_types_test.append(file_type)
        download_label_map(self.raw_dir)
        log.info("WARNING: You are downloading all ScanNet " + RELEASE_NAME + " scans of type " + file_types[0])
        log.info(
            "Note that existing scan directories will be skipped. Delete partially downloaded directories to re-download."
        )
        log.info("***")
        log.info("Press any key to continue, or CTRL-C to exit.")
        input("")
        if self.version == "v2" and ".sens" in file_types:
            log.info(
                "Note: ScanNet v2 uses the same .sens files as ScanNet v1: Press 'n' to exclude downloading .sens files for each scan"
            )
            key = input("")
            if key.strip().lower() == "n":
                file_types.remove(".sens")
        download_release(release_scans, out_dir_scans, file_types, use_v1_sens=True)
        if self.version == "v2":
            download_label_map(self.raw_dir)
            download_release(release_test_scans, out_dir_test_scans, file_types_test, use_v1_sens=True)
            # download_file(os.path.join(BASE_URL, RELEASE_TASKS, TEST_FRAMES_FILE[0]), os.path.join(out_dir_tasks, TEST_FRAMES_FILE[0]))

    def download(self):
        log.info(
            "By pressing any key to continue you confirm that you have agreed to the ScanNet terms of use as described at:"
        )
        log.info(TOS_URL)
        log.info("***")
        log.info("Press any key to continue, or CTRL-C to exit.")
        input("")
        self.download_scans()
        metadata_path = osp.join(self.raw_dir, "metadata")
        if not os.path.exists(metadata_path):
            os.makedirs(metadata_path)
        for url in self.URLS_METADATA:
            _ = download_url(url, metadata_path)

    @staticmethod
    def read_one_test_scan(scannet_dir, scan_name, normalize_rgb):
        mesh_file = osp.join(scannet_dir, scan_name, scan_name + "_vh_clean_2.ply")
        mesh_vertices = read_mesh_vertices_rgb(mesh_file)

        data = {}
        data["pos"] = torch.from_numpy(mesh_vertices[:, :3])
        data["rgb"] = torch.from_numpy(mesh_vertices[:, 3:])
        if normalize_rgb:
            data["rgb"] /= 255.0
        return Data(**data)

    @staticmethod
    def read_one_scan(
        scannet_dir, scan_name, label_map_file, donotcare_class_ids, max_num_point, obj_class_ids, normalize_rgb,
    ):
        mesh_file = osp.join(scannet_dir, scan_name, scan_name + "_vh_clean_2.ply")
        agg_file = osp.join(scannet_dir, scan_name, scan_name + ".aggregation.json")
        seg_file = osp.join(scannet_dir, scan_name, scan_name + "_vh_clean_2.0.010000.segs.json")
        meta_file = osp.join(
            scannet_dir, scan_name, scan_name + ".txt"
        )  # includes axisAlignment info for the train set scans.
        mesh_vertices, semantic_labels, instance_labels, instance_bboxes, instance2semantic = export(
            mesh_file, agg_file, seg_file, meta_file, label_map_file, None
        )

        # Discard unwanted classes
        mask = np.logical_not(np.in1d(semantic_labels, donotcare_class_ids))
        mesh_vertices = mesh_vertices[mask, :]
        semantic_labels = semantic_labels[mask]
        instance_labels = instance_labels[mask]

        bbox_mask = np.in1d(instance_bboxes[:, -1], obj_class_ids)
        instance_bboxes = instance_bboxes[bbox_mask, :]

        # Subsample
        N = mesh_vertices.shape[0]
        if max_num_point:
            if N > max_num_point:
                choices = np.random.choice(N, max_num_point, replace=False)
                mesh_vertices = mesh_vertices[choices, :]
                semantic_labels = semantic_labels[choices]
                instance_labels = instance_labels[choices]

        # Build data container
        data = {}
        data["pos"] = torch.from_numpy(mesh_vertices[:, :3])
        data["rgb"] = torch.from_numpy(mesh_vertices[:, 3:])
        if normalize_rgb:
            data["rgb"] /= 255.0
        data["y"] = torch.from_numpy(semantic_labels)
        data["x"] = None
        data["instance_labels"] = torch.from_numpy(instance_labels)
        data["instance_bboxes"] = torch.from_numpy(instance_bboxes)

        return Data(**data)

    def read_from_metadata(self):
        metadata_path = osp.join(self.raw_dir, "metadata")
        self.label_map_file = osp.join(metadata_path, LABEL_MAP_FILE)
        split_files = ["scannetv2_{}.txt".format(s) for s in Scannet.SPLITS]
        self.scan_names = [sorted([line.rstrip() for line in open(osp.join(metadata_path, sf))]) for sf in split_files]

        for idx_split, split in enumerate(Scannet.SPLITS):
            idx_mapping = {idx: scan_name for idx, scan_name in enumerate(self.scan_names[idx_split])}
            setattr(self, "MAPPING_IDX_TO_SCAN_{}_NAMES".format(split.upper()), idx_mapping)

    @staticmethod
    def process_func(
        id_scan,
        total,
        scannet_dir,
        scan_name,
        label_map_file,
        donotcare_class_ids,
        max_num_point,
        obj_class_ids,
        normalize_rgb,
<<<<<<< HEAD
    ):
        data = Scannet.read_one_scan(
            scannet_dir, scan_name, label_map_file, donotcare_class_ids, max_num_point, obj_class_ids, normalize_rgb,
        )
        if pre_transform:
            data = pre_transform(data)
        log.info("{}| scan_name: {}, data: {}".format(id_scan, scan_name, data))
        return data
=======
        split,
    ):
        if split == "test":
            data = Scannet.read_one_test_scan(scannet_dir, scan_name, normalize_rgb)
        else:
            data = Scannet.read_one_scan(
                scannet_dir,
                scan_name,
                label_map_file,
                donotcare_class_ids,
                max_num_point,
                obj_class_ids,
                normalize_rgb,
            )
        log.info("{}/{}| scan_name: {}, data: {}".format(id_scan, total, scan_name, data))

        data["id_scan"] = torch.from_numpy(np.asarray([id_scan]))

        return cT.SaveOriginalPosId()(data)
>>>>>>> a76e3450

    def process(self):
        self.read_from_metadata()

        scannet_dir = osp.join(self.raw_dir, "scans")
        for i, (scan_names, split) in enumerate(zip(self.scan_names, self.SPLITS)):
            if not os.path.exists(self.processed_paths[i]):
                mapping_idx_to_scan_names = getattr(self, "MAPPING_IDX_TO_SCAN_{}_NAMES".format(split.upper()))
                scannet_dir = osp.join(self.raw_dir, "scans" if split in ["train", "val"] else "scans_test")
                total = len(scan_names)
                args = [
                    (
                        id,
                        total,
                        scannet_dir,
                        scan_name,
                        self.label_map_file,
                        self.donotcare_class_ids,
                        self.max_num_point,
                        self.VALID_CLASS_IDS,
                        self.normalize_rgb,
<<<<<<< HEAD
=======
                        split,
>>>>>>> a76e3450
                    )
                    for id, scan_name in enumerate(scan_names)
                ]
                if self.use_multiprocessing:
                    with multiprocessing.Pool(processes=self.process_workers) as pool:
                        datas = pool.starmap(Scannet.process_func, args)
                else:
                    datas = []
                    for arg in args:
                        data = Scannet.process_func(*arg)
                        datas.append(data)

                for data in datas:
                    id_scan = int(data.id_scan.item())
                    scan_name = mapping_idx_to_scan_names[id_scan]
                    path_to_raw_scan = os.path.join(self.processed_raw_paths[i], "{}.pt".format(scan_name))
                    torch.save(data, path_to_raw_scan)

                datas = [self.pre_transform(data) for data in datas]

                log.info("SAVING TO {}".format(self.processed_paths[i]))
                torch.save(self.collate(datas), self.processed_paths[i])

    def _remap_labels(self, data):
        """ Remaps labels to [0 ; num_labels -1]. Can be overriden.
        """
        mapping_dict = {indice: idx for idx, indice in enumerate(self.valid_class_idx)}
        for idx in range(NUM_CLASSES):
            if idx not in mapping_dict:
                mapping_dict[idx] = IGNORE_LABEL
        for idx in self.donotcare_class_ids:
            mapping_dict[idx] = IGNORE_LABEL
<<<<<<< HEAD
        print("MAPPING IDX: {}".format(mapping_dict))
=======
>>>>>>> a76e3450
        for source, target in mapping_dict.items():
            mask = data.y == source
            data.y[mask] = target
        return data

    def __repr__(self):
        return "{}({})".format(self.__class__.__name__, len(self))


class ScannetDataset(BaseDataset):
    """ Wrapper around Scannet that creates train and test datasets.

    Parameters
    ----------
    dataset_opt: omegaconf.DictConfig
        Config dictionary that should contain

            - dataroot
            - version
            - max_num_point (optional)
            - use_instance_labels (optional)
            - use_instance_bboxes (optional)
            - donotcare_class_ids (optional)
            - pre_transforms (optional)
            - train_transforms (optional)
            - val_transforms (optional)
    """

    SPLITS = SPLITS

    def __init__(self, dataset_opt):
        super().__init__(dataset_opt)

        use_instance_labels: bool = dataset_opt.use_instance_labels
        use_instance_bboxes: bool = dataset_opt.use_instance_bboxes
        donotcare_class_ids: [] = dataset_opt.donotcare_class_ids if dataset_opt.donotcare_class_ids else []
<<<<<<< HEAD
        max_num_point: int = dataset_opt.max_num_point
=======
        max_num_point: int = dataset_opt.max_num_point if dataset_opt.max_num_point is not None else None
        process_workers: int = dataset_opt.process_workers if dataset_opt.process_workers else 0
>>>>>>> a76e3450

        self.train_dataset = Scannet(
            self._data_path,
            split="train",
            pre_transform=self.pre_transform,
            transform=self.train_transform,
            version=dataset_opt.version,
            use_instance_labels=use_instance_labels,
            use_instance_bboxes=use_instance_bboxes,
            donotcare_class_ids=donotcare_class_ids,
            max_num_point=max_num_point,
            process_workers=process_workers,
        )

        self.val_dataset = Scannet(
            self._data_path,
            split="val",
            transform=self.val_transform,
            pre_transform=self.pre_transform,
            version=dataset_opt.version,
            use_instance_labels=use_instance_labels,
            use_instance_bboxes=use_instance_bboxes,
            donotcare_class_ids=donotcare_class_ids,
            max_num_point=max_num_point,
            process_workers=process_workers,
        )

        self.test_dataset = Scannet(
            self._data_path,
            split="test",
            transform=self.val_transform,
            pre_transform=self.pre_transform,
            version=dataset_opt.version,
            use_instance_labels=use_instance_labels,
            use_instance_bboxes=use_instance_bboxes,
            donotcare_class_ids=donotcare_class_ids,
            max_num_point=max_num_point,
            process_workers=process_workers,
        )

    @property
    def path_to_submission(self):
        return self.train_dataset.path_to_submission

    def get_tracker(self, wandb_log: bool, tensorboard_log: bool):
        """Factory method for the tracker

        Arguments:
            dataset {[type]}
            wandb_log - Log using weight and biases
        Returns:
            [BaseTracker] -- tracker
        """
        from torch_points3d.metrics.scannet_segmentation_tracker import ScannetSegmentationTracker

        return ScannetSegmentationTracker(
            self, wandb_log=wandb_log, use_tensorboard=tensorboard_log, ignore_label=IGNORE_LABEL
        )<|MERGE_RESOLUTION|>--- conflicted
+++ resolved
@@ -453,10 +453,7 @@
         normalize_rgb=True,
     ):
 
-<<<<<<< HEAD
-=======
         assert self.SPLITS == ["train", "val", "test"]
->>>>>>> a76e3450
         if not isinstance(donotcare_class_ids, list):
             raise Exception("donotcare_class_ids should be list with indices of class to ignore")
         self.donotcare_class_ids = donotcare_class_ids
@@ -487,14 +484,6 @@
 
         self.data, self.slices = torch.load(path)
 
-<<<<<<< HEAD
-        if not use_instance_bboxes:
-            delattr(self.data, "instance_bboxes")
-        if not use_instance_labels:
-            delattr(self.data, "instance_labels")
-
-        self.data = self._remap_labels(self.data)
-=======
         if split != "test":
             if not use_instance_bboxes:
                 delattr(self.data, "instance_bboxes")
@@ -530,7 +519,6 @@
         if self.has_labels and remap_labels:
             data = self._remap_labels(data)
         return data
->>>>>>> a76e3450
 
     @property
     def raw_file_names(self):
@@ -694,16 +682,6 @@
         max_num_point,
         obj_class_ids,
         normalize_rgb,
-<<<<<<< HEAD
-    ):
-        data = Scannet.read_one_scan(
-            scannet_dir, scan_name, label_map_file, donotcare_class_ids, max_num_point, obj_class_ids, normalize_rgb,
-        )
-        if pre_transform:
-            data = pre_transform(data)
-        log.info("{}| scan_name: {}, data: {}".format(id_scan, scan_name, data))
-        return data
-=======
         split,
     ):
         if split == "test":
@@ -723,7 +701,6 @@
         data["id_scan"] = torch.from_numpy(np.asarray([id_scan]))
 
         return cT.SaveOriginalPosId()(data)
->>>>>>> a76e3450
 
     def process(self):
         self.read_from_metadata()
@@ -745,10 +722,7 @@
                         self.max_num_point,
                         self.VALID_CLASS_IDS,
                         self.normalize_rgb,
-<<<<<<< HEAD
-=======
                         split,
->>>>>>> a76e3450
                     )
                     for id, scan_name in enumerate(scan_names)
                 ]
@@ -781,10 +755,6 @@
                 mapping_dict[idx] = IGNORE_LABEL
         for idx in self.donotcare_class_ids:
             mapping_dict[idx] = IGNORE_LABEL
-<<<<<<< HEAD
-        print("MAPPING IDX: {}".format(mapping_dict))
-=======
->>>>>>> a76e3450
         for source, target in mapping_dict.items():
             mask = data.y == source
             data.y[mask] = target
@@ -821,12 +791,8 @@
         use_instance_labels: bool = dataset_opt.use_instance_labels
         use_instance_bboxes: bool = dataset_opt.use_instance_bboxes
         donotcare_class_ids: [] = dataset_opt.donotcare_class_ids if dataset_opt.donotcare_class_ids else []
-<<<<<<< HEAD
-        max_num_point: int = dataset_opt.max_num_point
-=======
         max_num_point: int = dataset_opt.max_num_point if dataset_opt.max_num_point is not None else None
         process_workers: int = dataset_opt.process_workers if dataset_opt.process_workers else 0
->>>>>>> a76e3450
 
         self.train_dataset = Scannet(
             self._data_path,
