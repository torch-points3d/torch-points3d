--- conflicted
+++ resolved
@@ -214,14 +214,9 @@
             if token_name in metric_name:
                 return func
         raise Exception(
-<<<<<<< HEAD
             'The metric name {} doesn t have a func to measure which one is best in {}. Example: For best_train_iou, {"iou":max}'.format(
                 metric_name, default_metrics_func
             )
-=======
-            'The metric name %s doesn t have a func to measure which one is best. Example: For best_train_iou, {"iou":max}'
-            % token_name
->>>>>>> e96e77a3
         )
 
     def save_best_models_under_current_metrics(
