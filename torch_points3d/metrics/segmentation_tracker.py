--- conflicted
+++ resolved
@@ -81,10 +81,6 @@
         metrics["{}_acc".format(self._stage)] = self._acc
         metrics["{}_macc".format(self._stage)] = self._macc
         metrics["{}_miou".format(self._stage)] = self._miou
-<<<<<<< HEAD
-        return metrics
-=======
-        metrics["{}_map".format(self._stage)] = self._map
         return metrics
 
     @property
@@ -96,5 +92,4 @@
             "loss": min,
             "map": max,
         }  # Those map subsentences to their optimization functions
-        return self._metric_func
->>>>>>> 65f54f76
+        return self._metric_func