[tool.poetry]
name = "deeppointcloud_benchmark"
version = "0.1.0"
description = ""
authors = ["Nicolas <nicolas.chaulet@gmail.com>"]

[tool.poetry.dependencies]
python = "^3.6"
torch = "^1.3"
torch-scatter = "^1.4"
torch-sparse = "^0.4.3"
torch-cluster = "^1.4"
torch-geometric = "^1.3"
matplotlib = "^3.1"
hydra-core = "^0.11.2"
wandb = "^0.8.18"
<<<<<<< HEAD
=======
tqdm = "^4.40"
>>>>>>> b4fbc548

[tool.poetry.dev-dependencies]
pylint = "^2.4"

[build-system]
requires = ["poetry>=0.12"]
build-backend = "poetry.masonry.api"<|MERGE_RESOLUTION|>--- conflicted
+++ resolved
@@ -14,10 +14,7 @@
 matplotlib = "^3.1"
 hydra-core = "^0.11.2"
 wandb = "^0.8.18"
-<<<<<<< HEAD
-=======
 tqdm = "^4.40"
->>>>>>> b4fbc548
 
 [tool.poetry.dev-dependencies]
 pylint = "^2.4"
