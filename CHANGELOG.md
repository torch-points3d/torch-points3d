# Changelog

All notable changes to this project will be documented in this file.

The format is based on [Keep a Changelog](https://keepachangelog.com/en/1.0.0/),
and this project adheres to [Semantic Versioning](https://semver.org/spec/v2.0.0.html).

## [Unreleased]

### Added

- Support scannet test dataset and automatic generation of submission files using the eval.py script
- Full res predictions on Scannet with voting
- VoteNet model and losses
- Tracker for object detection
- Models can specify which attributes they need from the data in order to forward and train properly
- Full res predictions on ShapeNet with voting
- Trainer class to handle train / eval
- Add testing for Trainer:
  - Segmentation: PointNet2 on cap ShapeNet
  - Segmentation: KPConv on scannetV2
  - Object Detection: VoteNet on scannetV2
- Add VoteNet Paper / Backbones within API
- Windows support
<<<<<<< HEAD
=======
- Weights are uploaded to wandb at the end of the run
>>>>>>> e6771b76

### Changed

- evaluation output folder is now a subfolder of the checkpoint it uses
- saves model checkpoints to wandb
- GridSampling3D now creates a new attribute `coords` that stores the non quantized position when the transform is called in `quantize` mode
- cuda parameter can be given in command line to select the GPU to use

### Removed

## 1.0.1

### Changed

- We now support the latest PyTorch
- Migration to the latest PyTorch Geometric and dependencies

### Bugfixes

- #273 (support python 3.7)

## 0.2.2

### Bugfix

- Pre transform is being overriden by the inference transform

## 0.2.1

### Added

- Customizable number of channels at the output of the API models
- API models expose output number of channels as a property
- Added Encoder to the API
- Sampled ModelNet dataset for point clouds<|MERGE_RESOLUTION|>--- conflicted
+++ resolved
@@ -22,10 +22,7 @@
   - Object Detection: VoteNet on scannetV2
 - Add VoteNet Paper / Backbones within API
 - Windows support
-<<<<<<< HEAD
-=======
 - Weights are uploaded to wandb at the end of the run
->>>>>>> e6771b76
 
 ### Changed
 
