--- conflicted
+++ resolved
@@ -13,11 +13,8 @@
 - Full res predictions on Scannet with voting
 - VoteNet model and losses
 - Tracker for object detection
-<<<<<<< HEAD
 - Models can specify which attributes they need from the data in order to forward and train properly
-=======
 - Full res predictions on ShapeNet with voting
->>>>>>> 4da9839a
 
 ### Changed
 
