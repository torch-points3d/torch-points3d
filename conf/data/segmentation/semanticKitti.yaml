--- conflicted
+++ resolved
@@ -1,33 +1,3 @@
-<<<<<<< HEAD
-data:
-  class: semantickitti.SemanticKittiDataset
-  dataset_name: "kitti"
-  task: segmentation
-  dataroot: data
-  first_subsampling: 0.1
-  process_workers: 8
-  apply_rotation: True
-  mode: "last"
-
-  train_transform:
-    - transform: GridSampling3D
-      params:
-        size: ${data.first_subsampling}
-    - transform: Random3AxisRotation
-      params:
-        apply_rotation: ${data.apply_rotation}
-        rot_x: 2
-        rot_y: 2
-        rot_z: 180
-    - transform: RandomScaleAnisotropic
-      params:
-        scales: [0.9, 1.1]
-
-  val_transform:
-    - transform: GridSampling3D
-      params:
-        size: ${data.first_subsampling}
-=======
 # @package data
 class: semantickitti.SemanticKittiDataset
 dataset_name: "kitti"
@@ -61,6 +31,5 @@
       size: ${data.grid_size}
       quantize_coords: True
       mode: ${data.mode}
->>>>>>> 1c23856a
 
 test_transform: ${data.val_transform}