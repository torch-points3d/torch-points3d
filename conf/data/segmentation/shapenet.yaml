--- conflicted
+++ resolved
@@ -4,8 +4,5 @@
     dataroot: data
     normal: True
     num_points: 2048
-<<<<<<< HEAD
     first_subsampling: 0.02
-=======
-    use_category: True
->>>>>>> 6cc5a015
+    use_category: True