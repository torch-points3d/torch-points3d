--- conflicted
+++ resolved
@@ -3,16 +3,10 @@
     task: segmentation
     dataroot: data
     normal: True
-<<<<<<< HEAD
     first_subsampling: 0.02
     num_points: 2048
     pre_transforms:
         - transform: src.core.data_transform.GridSampling
           params:
               size: ${data.first_subsampling}
-        - transform: torch_geometric.transforms.NormaliseScale
-    use_category: True
-=======
-    num_points: 2048
-    first_subsampling: 0.02
->>>>>>> 4c2591c8
+        - transform: torch_geometric.transforms.NormaliseScale