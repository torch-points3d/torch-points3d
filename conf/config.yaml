--- conflicted
+++ resolved
@@ -19,13 +19,8 @@
 # Those arguments defines the training hyper-parameters
 training:
     shuffle: True
-<<<<<<< HEAD
-    num_workers: 0
-    batch_size: 2
-=======
     num_workers: 2
     batch_size: 32
->>>>>>> 07c1f3ac
     cuda: 1
     precompute_multi_scale: False # Compute multiscate features on cpu for faster training / inference
     epochs: 100
