--- conflicted
+++ resolved
@@ -62,12 +62,8 @@
         name: s3dis
         dataroot: data
         fold: 5
-<<<<<<< HEAD
         class_weight_method: 'sqrt'
         room_points: 32768
-=======
-        class_weight_method: "sqrt"
->>>>>>> 25d773a8
         num_points: 1024
         first_subsampling: 0.04
         density_parameter: 5.0
