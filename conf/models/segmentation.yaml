models:
    # This part describes a template model configuration
    MyTemplateModel: #name of your model. experiement.name should reference this
        type: TemplateModel #name of your model architecture. The modules will be looked for in models/<type>/nn.py
        down_conv:
            module_name: TemplateModelDownConv
            ratios: []
            radius: []
            down_conv_nn: [[], [], ...]
        up_conv:
            module_name: TemplateModelUpConv
            ratios: []
            radius: []
            up_conv_nn: [[], [], ...]   
            up_k: []  
            skip: True
        innermost:
            module_name: InnerModule
            aggr: max
            nn: []
        mlp_cls: 
            nn: []
            dropout: 0.5

<<<<<<< HEAD
    PointNet:
        type: PointNet
        input_stn:
            local_nn: [3, 64, 128, 1024]
            global_nn: [1024, 512, 256]
        local_nn_1: [3, 64, 64]
        feat_stn:
            k: 64
            local_nn: [64, 64, 128, 1024]
            global_nn: [1024, 512, 256]
        local_nn_2: [64, 64, 128, 1024]
        seg_nn: [1024 + 64, 512, 256, 128, N_CLS]


=======
    pointcnn_small:
        type: PointCNN
        define_constants:
            L1_OUT: 32
            L2_OUT: 32
            INNER_OUT: 64
        down_conv:
            module_name: PointCNNConvDown
            inN: [2048, 768]
            outN: [768, 384]
            K: [8, 12]
            D: [1, 2]
            C1: [0, L1_OUT]
            C2: [L1_OUT, L2_OUT]
            hidden_channel: [64, None]
        innermost:
            module_name: PointCNNConvDown
            inN: 384
            outN: 128
            K: 16
            D: 2
            C1: L2_OUT
            C2: INNER_OUT
        up_conv:  
            module_name: PointCNNConvUp
            K: [16, 12, 8]
            D: [6, 6, 6]
            C1: [INNER_OUT, 32 + L2_OUT, 32 + L1_OUT]
            C2: [32, 32, 32]
        mlp_cls: 
            nn: [32, 32, 32, 32]
            dropout: 0.5


    pointcnn_shapenet:
        type: PointCNN
        down_conv:
        -   
            module_name: PointCNNConvDown
            inN: 2048
            outN: 768
            K: 8
            D: 1
            C1: 0
            C2: 256
            hidden_channel: 64
        -
            module_name: PointCNNConvDown
            inN: 768
            outN: 384
            K: 12
            D: 2
            C1: 256
            C2: 256
        innermost:
            module_name: PointCNNConvDown
            inN: 384
            outN: 128
            K: 16
            D: 2
            C1: 256
            C2: 512
        up_conv:  
        -   
            module_name: PointCNNConvUp
            K: 16
            D: 6
            C1: 512
            C2: 256
        -
            module_name: PointCNNConvUp
            K: 12
            D: 6
            C1: 256
            C2: 256
        -
            module_name: PointCNNConvUp
            K: 8
            D: 6
            C1: 256
            C2: 64
        mlp_cls: 
            nn: [64, 64, 64, 64, 64]
            dropout: 0.5

>>>>>>> b16a8c31
    # RandLA-Net: Efficient Semantic Segmentation of Large-Scale Point Clouds (https://arxiv.org/pdf/1911.11236.pdf)
    Randlanet_Res:
        type: RandLANet
        down_conv:
            module_name: RandLANetRes
            ratio: [[1, 1], [0.5, 0.5]]
            indim: [3, 32]
            outdim: [32, 128]
            point_pos_nn: [[[10, 8, FEAT], [10, 16, 16]], [[10, 16, 32], [10, 32, 64]]]
            attention_nn: [[[2 * FEAT, 8, 2 * FEAT], [32, 64, 32]], [[64, 128, 64], [128, 256, 128]]]
            down_conv_nn: [[[2 * FEAT, 8, 16], [32, 64, 32]], [[64, 64, 64], [128, 128, 128]]]
        innermost:
            module_name: GlobalBaseModule
            aggr: max
            nn: [131, 128]
        up_conv:
            module_name: FPModule
            up_conv_nn: [[128 + 128, 128], [128 + 32, 64], [64 + FEAT, 64]]
            up_k: [1, 1, 1]
            skip: True
        mlp_cls:
            nn: [64, 64, 64, 64, 64]
            dropout: 0.5
    
    Randlanet_Conv:
        type: RandLANet
        down_conv:
            module_name: RandlaConv
            ratio: [0.25, 0.25, 0.25]
            k: [16, 16, 16]
            point_pos_nn: [[10, 8, FEAT], [10, 8, 16], [10, 16, 32]]
            attention_nn: [[2 * FEAT, 8, 2 * FEAT], [32, 64, 32], [64, 128, 64]]
            down_conv_nn: [[2 * FEAT, 8, 16], [32, 64, 32], [64, 128, 128]]
        innermost:
            module_name: GlobalBaseModule
            aggr: max
            nn: [131, 128]
        up_conv:
            module_name: FPModule
            up_conv_nn: [[128 + 128, 128], [128 + 32, 64], [64 + 16, 64], [64 + FEAT, 64]] 
            up_k: [1, 1, 1, 1]
            skip: True
        mlp_cls:
            nn: [64, 64, 64, 64, 64]
            dropout: 0.5

    # Relation-Shape Convolutional Neural Network for Point Cloud Analysis (https://arxiv.org/abs/1904.07601)
    RSConv_2LD:
        type: RSConv
        down_conv:
            module_name: RSConv
            ratios: [0.2, 0.25]
            radius: [0.1, 0.2]
            local_nn: [[10, 8, FEAT], [10, 32, 64, 64]]
            down_conv_nn: [[FEAT, 16, 32, 64], [64, 64, 128]]
        innermost:
            module_name: GlobalBaseModule
            aggr: max
            nn: [128 + FEAT, 128] 
        up_conv:
            module_name: FPModule
            ratios: [1, 0.25, 0.2]
            radius: [0.2, 0.2, 0.1]
            up_conv_nn: [[128 + 128, 64], [64 + 64, 64], [64, 64]]
            up_k: [1, 3, 3]
            skip: True
        mlp_cls:
            nn: [64, 64, 64, 64]
            dropout: 0.5

    RSConv_4LD:
        type: RSConv
        down_conv:
            module_name: RSConv
            ratios: [0.5, 0.5, 0.5, 0.5]
            radius: [0.1, 0.2, 0.3, 0.4]
            local_nn: [[10, 8, FEAT], [10, 16, 16], [10, 32, 32], [10, 64, 64]]
            down_conv_nn: [[FEAT, 16, 16], [16, 32, 32], [32, 64, 64], [64, 128, 128]]
        innermost:
            module_name: GlobalBaseModule
            aggr: max
            nn: [131, 128] #[3  + 128]
        up_conv:
            module_name: FPModule
            up_conv_nn: [[128 + 128, 128], [128 + 64, 64], [64 + 32, 32], [32 + 16, 32], [32, 64]]
            up_k: [1, 3, 3, 3, 3]
            skip: True
        mlp_cls:
            nn: [64, 64, 64, 64]
            dropout: 0.1

    # KPConv: Flexible and Deformable Convolution for Point Clouds (https://arxiv.org/abs/1904.08889)
    SimpleKPConv:
        type: KPConv
        down_conv:
            module_name: KPConv
            ratios: [0.2, 0.25]
            radius: [0.2, 0.4]
            down_conv_nn: [[FEAT, 32], [32, 64]]
        up_conv:
            module_name: FPModule
            up_conv_nn: [[128 + 64, 64], [64 + 32, 64], [64 + FEAT, 64]]     
            up_k: [1, 3, 3]   
            skip: True    
        innermost:
            module_name: GlobalBaseModule
            aggr: max
            nn: [67, 128]
        mlp_cls: 
            nn: [64, 64, 64, 64, 64]
            dropout: 0.5

    ResidualKPConv:
        type: KPConv
        down_conv:
            module_name: ResidualBKPConv
            ratios: [0.2, 0.25]
            radius: [0.2, 0.4]
            down_conv_nn: [[FEAT, 32], [32, 64]]
        up_conv:
            module_name: ResidualUpsampleBKPConv
            radius: [1, 0.2, 0.1]
            up_conv_nn: [[128, 128], [64, 64], [64, 64]]     
            mlp_nn: [[128 + 64, 64], [32 + 64, 64], [64 + FEAT, 64]] 
            skip: True    
        innermost:
            module_name: GlobalBaseModule
            aggr: max
            nn: [64 + FEAT, 128]
        mlp_cls: 
            nn: [64, 64, 64, 64, 64]
            dropout: 0.5

    DeformableResidualKPConv:
        type: KPConv
        down_conv:
            module_name: LightDeformableKPConv
            ratios: [0.2, 0.25]
            radius:  [0.2, 0.4]
            down_conv_nn: [[FEAT, 32], [32, 64]]
        up_conv:
            module_name: SimpleUpsampleKPConv
            radius: [1, 0.2, 0.1]
            up_conv_nn: [[128, 128], [64, 64], [64, 64]]     
            mlp_nn: [[128 + 64, 64], [64 + 32, 64], [64 + FEAT, 64]] 
            skip: True    
        innermost:
            module_name: GlobalBaseModule
            aggr: max
            nn: [67, 128]
        mlp_cls: 
            nn: [64, 64, 64, 64, 64]
            dropout: 0.5

    # PointNet++: Deep Hierarchical Feature Learning on Point Sets in a Metric Space (https://arxiv.org/abs/1706.02413)
    pointnet2:
        type: pointnet2
        down_conv:
            module_name: SAModule
            ratios: [0.2, 0.25]
            radius: [0.2, 0.4]
            down_conv_nn: [[FEAT + 3, 64, 64, 128], [128 + 3, 128, 128, 256]]
            radius_num_points: [64, 64]
        up_conv:
            module_name: FPModule
            up_conv_nn: [[1024 + 256, 256, 256], [256 + 128, 256, 128], [128 + FEAT, 128, 128, 128]]
            up_k: [1, 3, 3]   
            skip: True    
        innermost:
            module_name: GlobalBaseModule
            aggr: max
            nn: [256 + 3, 256, 512, 1024]
        mlp_cls: 
            nn: [128, 128, 128]
            dropout: 0.5
    
    pointnet2ms:
        type: pointnet2
        down_conv:
            module_name: SAModule
            ratios: [0.25, 0.25]
            radius: [[0.1,0.2,0.4], [0.4, 0.8]]
            radius_num_points: [[32, 64, 128],[64, 128]]
            down_conv_nn: [[FEAT+3, 64, 96, 128], [128 * 3 + 3, 128, 196, 256]]
        up_conv:
            module_name: FPModule
            up_conv_nn: [[1024 + 256 * 2, 256, 256], [256 + 128 * 3, 128, 128], [128 + FEAT, 128, 128]]
            up_k: [1, 3, 3]   
            skip: True    
        innermost:
            module_name: GlobalBaseModule
            aggr: max
            nn: [256* 2 + 3, 256, 512, 1024]
        mlp_cls: 
            nn: [128, 128, 128]
            dropout: 0.5<|MERGE_RESOLUTION|>--- conflicted
+++ resolved
@@ -22,7 +22,6 @@
             nn: []
             dropout: 0.5
 
-<<<<<<< HEAD
     PointNet:
         type: PointNet
         input_stn:
@@ -36,8 +35,6 @@
         local_nn_2: [64, 64, 128, 1024]
         seg_nn: [1024 + 64, 512, 256, 128, N_CLS]
 
-
-=======
     pointcnn_small:
         type: PointCNN
         define_constants:
@@ -70,7 +67,6 @@
         mlp_cls: 
             nn: [32, 32, 32, 32]
             dropout: 0.5
-
 
     pointcnn_shapenet:
         type: PointCNN
@@ -123,7 +119,6 @@
             nn: [64, 64, 64, 64, 64]
             dropout: 0.5
 
->>>>>>> b16a8c31
     # RandLA-Net: Efficient Semantic Segmentation of Large-Scale Point Clouds (https://arxiv.org/pdf/1911.11236.pdf)
     Randlanet_Res:
         type: RandLANet
