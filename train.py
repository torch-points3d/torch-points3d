--- conflicted
+++ resolved
@@ -26,11 +26,7 @@
     model.train()
     tracker.reset("train")
 
-<<<<<<< HEAD
     # model_fn = model_fn_decorator(nn.CrossEntropyLoss())
-=======
-    model_fn = model_fn_decorator(nn.CrossEntropyLoss())
->>>>>>> af0772b2
 
     iter_data_time = time.time()
     with Ctq(train_loader) as tq_train_loader:
