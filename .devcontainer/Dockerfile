FROM principialabs/torch-points3d:latest

# Avoid warnings by switching to noninteractive
<<<<<<< HEAD
ENV DEBIAN_FRONTEND=noninteractive

RUN apt-get update \
    && apt-get install -y --fix-missing --no-install-recommends\
    libffi-dev libssl-dev build-essential libopenblas-dev libsparsehash-dev\
    python3-pip python3-dev python3-venv python3-setuptools\
    git iproute2 procps lsb-release \
    libsm6 libxext6 libxrender-dev \
    xvfb libgl1-mesa-glx \
    && apt-get clean \
    && rm -rf /var/lib/apt/lists/*

ENV ENV=/py3-torch-points3d
ENV PYTHON=$ENV/bin/python
ENV PIP=$ENV/bin/pip

RUN python3 -m pip install -U pip \
    && pip3 install virtualenv \
    && python3 -m venv $ENV \
    && $PYTHON -m pip install -U pip \
    && $PIP install setuptools>=41.0.0 \
    && $PIP install torch==1.6.0+cpu torchvision==0.7.0+cpu -f https://download.pytorch.org/whl/torch_stable.html \
    && $PIP install --upgrade git+https://github.com/mit-han-lab/torchsparse.git \
    && $PIP MinkowskiEngine==v0.4.3 \
    && rm -rf /root/.cache

WORKDIR /app

COPY pyproject.toml pyproject.toml
COPY torch_points3d/__init__.py torch_points3d/__init__.py
COPY README.md README.md

RUN $PIP install . && rm -rf /root/.cache
=======
ENV DEBIAN_FRONTEND=noninteractive
>>>>>>> 6b50aee1
<|MERGE_RESOLUTION|>--- conflicted
+++ resolved
@@ -1,40 +1,4 @@
 FROM principialabs/torch-points3d:latest
 
 # Avoid warnings by switching to noninteractive
-<<<<<<< HEAD
-ENV DEBIAN_FRONTEND=noninteractive
-
-RUN apt-get update \
-    && apt-get install -y --fix-missing --no-install-recommends\
-    libffi-dev libssl-dev build-essential libopenblas-dev libsparsehash-dev\
-    python3-pip python3-dev python3-venv python3-setuptools\
-    git iproute2 procps lsb-release \
-    libsm6 libxext6 libxrender-dev \
-    xvfb libgl1-mesa-glx \
-    && apt-get clean \
-    && rm -rf /var/lib/apt/lists/*
-
-ENV ENV=/py3-torch-points3d
-ENV PYTHON=$ENV/bin/python
-ENV PIP=$ENV/bin/pip
-
-RUN python3 -m pip install -U pip \
-    && pip3 install virtualenv \
-    && python3 -m venv $ENV \
-    && $PYTHON -m pip install -U pip \
-    && $PIP install setuptools>=41.0.0 \
-    && $PIP install torch==1.6.0+cpu torchvision==0.7.0+cpu -f https://download.pytorch.org/whl/torch_stable.html \
-    && $PIP install --upgrade git+https://github.com/mit-han-lab/torchsparse.git \
-    && $PIP MinkowskiEngine==v0.4.3 \
-    && rm -rf /root/.cache
-
-WORKDIR /app
-
-COPY pyproject.toml pyproject.toml
-COPY torch_points3d/__init__.py torch_points3d/__init__.py
-COPY README.md README.md
-
-RUN $PIP install . && rm -rf /root/.cache
-=======
-ENV DEBIAN_FRONTEND=noninteractive
->>>>>>> 6b50aee1
+ENV DEBIAN_FRONTEND=noninteractive