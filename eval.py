import hydra
from hydra.core.global_hydra import GlobalHydra
from omegaconf import OmegaConf
from torch_points3d.trainer import Trainer


@hydra.main(config_path="conf", config_name="eval")
def main(cfg):
    OmegaConf.set_struct(cfg, False)  # This allows getattr and hasattr methods to function correctly
<<<<<<< HEAD
    OmegaConf.resolve(cfg)
    print(OmegaConf.to_yaml(cfg))

=======
    if cfg.pretty_print:
        print(OmegaConf.to_yaml(cfg))
    
>>>>>>> 926cfd47
    trainer = Trainer(cfg)
    trainer.eval()
    #
    # # https://github.com/facebookresearch/hydra/issues/440
    GlobalHydra.get_state().clear()
    return 0


if __name__ == "__main__":
    main()<|MERGE_RESOLUTION|>--- conflicted
+++ resolved
@@ -7,15 +7,9 @@
 @hydra.main(config_path="conf", config_name="eval")
 def main(cfg):
     OmegaConf.set_struct(cfg, False)  # This allows getattr and hasattr methods to function correctly
-<<<<<<< HEAD
-    OmegaConf.resolve(cfg)
-    print(OmegaConf.to_yaml(cfg))
-
-=======
     if cfg.pretty_print:
         print(OmegaConf.to_yaml(cfg))
     
->>>>>>> 926cfd47
     trainer = Trainer(cfg)
     trainer.eval()
     #
